#![feature(duration_float)]

mod parameters;
mod populate;

#[macro_use]
extern crate clap;

use crate::parameters::SampleKeys;
use noria::{Builder, LocalAuthority, SyncHandle};
use rand::Rng;
use std::collections::HashMap;
use std::sync::{Arc, Barrier};
use std::thread::JoinHandle;
use std::{thread, time};

pub struct Backend {
    r: String,
    g: SyncHandle<LocalAuthority>,
    parallel_prepop: bool,
    prepop_counts: HashMap<String, usize>,
    barrier: Arc<Barrier>,
}

fn get_queries(recipe_location: &str, random: bool) -> Vec<String> {
    use std::fs::File;
    use std::io::Read;

    let mut f = File::open(recipe_location).unwrap();
    let mut s = String::new();
    f.read_to_string(&mut s).unwrap();
    let mut queries = s
        .lines()
        .filter(|l| {
            !l.is_empty() && !l.starts_with('#') && !l.starts_with("--") && !l.starts_with("CREATE")
        })
        .map(String::from)
        .collect::<Vec<_>>();

    if random {
        let mut rng = rand::thread_rng();
        rng.shuffle(queries.as_mut_slice());
    }

    queries
}

fn make(
    recipe_location: &str,
    parallel: bool,
    single_query: bool,
    disable_partial: bool,
) -> Backend {
    use std::fs::File;
    use std::io::Read;

    // set up graph
    let mut b = Builder::default();

    let main_log = noria::logger_pls();
    b.log_with(main_log);
    if disable_partial {
        b.disable_partial();
    }

    let mut g = b.start_simple().unwrap();

    let recipe = {
        let mut f = File::open(recipe_location).unwrap();
        let mut s = String::new();

        // load queries
        f.read_to_string(&mut s).unwrap();
        if single_query {
            s = s
                .lines()
                .take_while(|l| l.starts_with("CREATE"))
                .collect::<Vec<_>>()
                .join("\n");
        }

        s
    };

    g.install_recipe(&recipe).unwrap();

    // XXX(malte): fix reuse configuration passthrough
    /*match Recipe::from_str(&s, Some(recipe_log.clone())) {
        Ok(mut recipe) => {
            match reuse.as_ref() {
                "finkelstein" => recipe.enable_reuse(ReuseConfigType::Finkelstein),
                "full" => recipe.enable_reuse(ReuseConfigType::Full),
                "noreuse" => recipe.enable_reuse(ReuseConfigType::NoReuse),
                "relaxed" => recipe.enable_reuse(ReuseConfigType::Relaxed),
                _ => panic!("reuse configuration not supported"),
            }
            recipe.activate(mig, transactions).unwrap();
            recipe
        }
        Err(e) => panic!(e),
    }*/

    // // println!("{}", g);

    Backend {
        r: recipe,
        g: g,
        parallel_prepop: parallel,
        prepop_counts: HashMap::new(),
        barrier: Arc::new(Barrier::new(9)), // N.B.: # base tables
    }
}

impl Backend {
    fn extend(mut self, query: &str) -> Backend {
        let query_name = query.split(':').next().unwrap();

        let mut new_recipe = self.r.clone();
        new_recipe.push_str("\n");
        new_recipe.push_str(query);

        let start = time::Instant::now();
        self.g.install_recipe(&new_recipe).unwrap();

<<<<<<< HEAD
        let dur = dur_to_fsec!(start.elapsed());
        // println!("Migrate query {}: ({:.2} sec)", query_name, dur,);
=======
        let dur = start.elapsed().as_float_secs();
        println!("Migrate query {}: ({:.2} sec)", query_name, dur,);
>>>>>>> 758821f9

        self.r = new_recipe;
        self
    }

    #[allow(dead_code)]
    fn size(&mut self, _query_name: &str) -> usize {
        // XXX(malte): fix -- needs len RPC
        unimplemented!();
        /*match self.outputs.get(query_name) {
            None => panic!("no node for {}!", query_name),
            Some(nd) => {
                let g = self.g.view(*nd).unwrap();
                g.len()
            }
        }*/
    }

    fn read(
        &mut self,
        keys: &mut SampleKeys,
        query_name: &str,
        read_scale: f32,
        parallel: bool,
    ) -> Option<JoinHandle<()>> {
        // println!("reading {}", query_name);
        let mut g = self
            .g
            .view(query_name)
            .unwrap_or_else(|e| panic!("no node for {}: {:?}", query_name, e))
            .into_sync();
        let query_name = String::from(query_name);

        let num = ((keys.keys_size(&query_name) as f32) * read_scale) as usize;
        let params = keys.generate_parameter(&query_name, num);

        let mut read_view = move || {
            let mut ok = 0;

            let start = time::Instant::now();
            for i in 0..num {
                match g.lookup(&params[i..=i], true) {
                    Err(_) => continue,
                    Ok(datas) => {
                        if !datas.is_empty() {
                            ok += 1;
                        }
                    }
                }
            }
            let dur = start.elapsed().as_float_secs();
            println!(
                "{}: ({:.2} GETs/sec) (ok: {})!",
                query_name,
                f64::from(num as i32) / dur,
                ok
            );
        };

        if parallel {
            Some(thread::spawn(move || {
                read_view();
            }))
        } else {
            read_view();
            None
        }
    }
}

fn main() {
    use crate::populate::*;
    use clap::{App, Arg};

    let matches = App::new("tpc_w")
        .version("0.1")
        .about("Soup TPC-W driver.")
        .arg(
            Arg::with_name("recipe")
                .short("r")
                .required(true)
                .default_value("tests/tpc-w-queries.txt")
                .help("Location of the TPC-W recipe file."),
        )
        .arg(
            Arg::with_name("populate_from")
                .short("p")
                .required(true)
                .default_value("benchmarks/tpc_w/data")
                .help("Location of the data files for TPC-W prepopulation."),
        )
        .arg(
            Arg::with_name("parallel_prepopulation")
                .long("parallel-prepopulation")
                .help("Prepopulate using parallel threads."),
        )
        .arg(
            Arg::with_name("transactional")
                .short("t")
                .help("Use transactional writes."),
        )
        .arg(
            Arg::with_name("single_query_migration")
                .long("single-query-migration")
                .short("s")
                .help("Add queries one by one, instead of in a batch."),
        )
        .arg(
            Arg::with_name("gloc")
                .short("g")
                .value_name("DIR")
                .help("Directory to store graphs generated by benchmark"),
        )
        .arg(
            Arg::with_name("reuse")
                .long("reuse")
                .default_value("finkelstein")
                .possible_values(&["noreuse", "finkelstein", "relaxed", "full"])
                .help("Query reuse algorithm"),
        )
        .arg(
            Arg::with_name("disable_partial")
                .long("disable_partial")
                .help("Disable partial materialization"),
        )
        .arg(
            Arg::with_name("read")
                .long("read")
                .default_value("0.00")
                .help("Reads % of keys for each query"),
        )
        .arg(
            Arg::with_name("write_to")
                .long("write_to")
                .possible_values(&["item", "author", "order_line"])
                .default_value("item")
                .help("Base table to write to"),
        )
        .arg(
            Arg::with_name("write")
                .long("write")
                .short("w")
                .default_value("1.00")
                .help("Writes % before reads and (1-%) after reads"),
        )
        .arg(
            Arg::with_name("random")
                .long("random")
                .help("Adds queries in random order")
                .requires("single_query_migration"),
        )
        .arg(
            Arg::with_name("parallel_read")
                .long("parallel_read")
                .help("Reads using parallel threads"),
        )
        .get_matches();

    let rloc = matches.value_of("recipe").unwrap();
    let ploc = matches.value_of("populate_from").unwrap();
    let parallel_prepop = matches.is_present("parallel_prepopulation");
    let parallel_read = matches.is_present("parallel_read");
    let single_query = matches.is_present("single_query_migration");
    let gloc = matches.value_of("gloc");
    let disable_partial = matches.is_present("disable_partial");
    let read_scale = value_t_or_exit!(matches, "read", f32);
    let write_to = matches.value_of("write_to").unwrap();
    let write = value_t_or_exit!(matches, "write", f32);
    let random = matches.is_present("random");

    if read_scale > write {
        panic!("can't read scale must be less or equal than write scale");
    }

    println!("Loading TPC-W recipe from {}", rloc);
    let mut backend = make(&rloc, parallel_prepop, single_query, disable_partial);

    println!("Prepopulating from data files in {}", ploc);
    let (item_write, author_write, order_line_write) = match write_to {
        "item" => (write, 1.0, 1.0),
        "author" => (1.0, write, 1.0),
        "order_line" => (1.0, 1.0, write),
        _ => unreachable!(),
    };

    let num_addr = populate_addresses(&mut backend, &ploc);
    backend.prepop_counts.insert("addresses".into(), num_addr);
    let num_authors = populate_authors(&mut backend, &ploc, author_write, true);
    backend.prepop_counts.insert("authors".into(), num_authors);
    let num_countries = populate_countries(&mut backend, &ploc);
    backend
        .prepop_counts
        .insert("countries".into(), num_countries);
    let num_customers = populate_customers(&mut backend, &ploc);
    backend
        .prepop_counts
        .insert("customers".into(), num_customers);
    let num_items = populate_items(&mut backend, &ploc, item_write, true);
    backend.prepop_counts.insert("items".into(), num_items);
    let num_orders = populate_orders(&mut backend, &ploc);
    backend.prepop_counts.insert("orders".into(), num_orders);
    let num_cc_xacts = populate_cc_xacts(&mut backend, &ploc);
    backend
        .prepop_counts
        .insert("cc_xacts".into(), num_cc_xacts);
    let num_order_line = populate_order_line(&mut backend, &ploc, order_line_write, true);
    backend
        .prepop_counts
        .insert("order_line".into(), num_order_line);

    if parallel_prepop {
        backend.barrier.wait();
        backend.barrier.wait();
    }

    println!("Finished writing! Sleeping for 1 second...");
    thread::sleep(time::Duration::from_millis(1000));

    if single_query {
        use std::fs::File;
        use std::io::Write;

        println!("Migrating individual queries...");
        let queries = get_queries(&rloc, random);

        for (i, q) in queries.iter().enumerate() {
            backend = backend.extend(&q);

            if gloc.is_some() {
                let graph_fname = format!("{}/tpcw_{}.gv", gloc.unwrap(), i);
                let mut gf = File::create(graph_fname).unwrap();
                assert!(write!(gf, "{}", backend.g.graphviz().unwrap()).is_ok());
            }
        }
    }

    if read_scale > 0.0 {
        println!("Reading...");
        let mut keys = SampleKeys::new(&ploc, item_write, order_line_write);
        let item_queries = [
            "getBestSellers",
            "getMostRecentOrderLines",
            "getBook",
            "doSubjectSearch",
            "getNewProducts",
            "getRelated1",
            "getCart",
            "verifyDBConsistencyItemId",
        ];
        let mut handles = Vec::new();
        for nq in item_queries.iter() {
            handles.push(backend.read(&mut keys, nq, read_scale, parallel_read));
        }

        for h in handles {
            match h {
                Some(jh) => jh.join().unwrap(),
                None => continue,
            }
        }

        /*// println!("Checking size of leaf views...");
        for nq in backend.r.aliases() {
            let populated = backend.size(nq);
            let total = keys.key_space(nq);
            let ratio = (populated as f32) / (total as f32);

            println!(
                "{}: {} of {} keys populated ({})",
                nq,
                populated,
                total,
                ratio
            );
        }*/
    }

    match write_to {
        "item" => populate_items(&mut backend, &ploc, write, false),
        "author" => populate_authors(&mut backend, &ploc, write, false),
        "order_line" => populate_order_line(&mut backend, &ploc, write, false),
        _ => unreachable!(),
    };
}<|MERGE_RESOLUTION|>--- conflicted
+++ resolved
@@ -100,7 +100,7 @@
         Err(e) => panic!(e),
     }*/
 
-    // // println!("{}", g);
+    // println!("{}", g);
 
     Backend {
         r: recipe,
@@ -122,13 +122,8 @@
         let start = time::Instant::now();
         self.g.install_recipe(&new_recipe).unwrap();
 
-<<<<<<< HEAD
-        let dur = dur_to_fsec!(start.elapsed());
-        // println!("Migrate query {}: ({:.2} sec)", query_name, dur,);
-=======
         let dur = start.elapsed().as_float_secs();
         println!("Migrate query {}: ({:.2} sec)", query_name, dur,);
->>>>>>> 758821f9
 
         self.r = new_recipe;
         self
@@ -154,7 +149,7 @@
         read_scale: f32,
         parallel: bool,
     ) -> Option<JoinHandle<()>> {
-        // println!("reading {}", query_name);
+        println!("reading {}", query_name);
         let mut g = self
             .g
             .view(query_name)
@@ -344,6 +339,8 @@
         backend.barrier.wait();
     }
 
+    //println!("{}", backend.g);
+
     println!("Finished writing! Sleeping for 1 second...");
     thread::sleep(time::Duration::from_millis(1000));
 
@@ -390,7 +387,7 @@
             }
         }
 
-        /*// println!("Checking size of leaf views...");
+        /*println!("Checking size of leaf views...");
         for nq in backend.r.aliases() {
             let populated = backend.size(nq);
             let total = keys.key_space(nq);
