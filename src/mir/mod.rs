--- conflicted
+++ resolved
@@ -1,10 +1,3 @@
-<<<<<<< HEAD
-use nom_sql::{Column, ColumnConstraint, ColumnSpecification, Operator, OrderType};
-use std::cell::RefCell;
-use std::collections::HashMap;
-use std::fmt::{Error, Formatter, Debug, Display};
-=======
->>>>>>> 8590bff9
 use std::rc::Rc;
 use std::cell::RefCell;
 
@@ -16,1668 +9,4 @@
 mod optimize;
 pub mod visualize;
 
-<<<<<<< HEAD
-#[derive(Clone, Debug)]
-pub enum FlowNode {
-    New(NodeIndex),
-    Existing(NodeIndex),
-}
-
-impl FlowNode {
-    pub fn address(&self) -> NodeIndex {
-        match *self {
-            FlowNode::New(na) |
-            FlowNode::Existing(na) => na,
-        }
-    }
-}
-
-/// Helper enum to avoid having separate `make_aggregation_node` and `make_extremum_node` functions
-pub enum GroupedNodeType {
-    Aggregation(ops::grouped::aggregate::Aggregation),
-    Extremum(ops::grouped::extremum::Extremum),
-    GroupConcat(String),
-}
-
-pub type MirNodeRef = Rc<RefCell<MirNode>>;
-
-#[derive(Clone, Debug)]
-pub struct MirQuery {
-    pub name: String,
-    pub roots: Vec<MirNodeRef>,
-    pub leaf: MirNodeRef,
-}
-
-impl MirQuery {
-    pub fn singleton(name: &str, node: MirNodeRef) -> MirQuery {
-        MirQuery {
-            name: String::from(name),
-            roots: vec![node.clone()],
-            leaf: node,
-        }
-    }
-
-    #[cfg(test)]
-    pub fn topo_nodes(&self) -> Vec<MirNodeRef> {
-        use std::collections::VecDeque;
-
-        let mut nodes = Vec::new();
-
-        // starting at the roots, traverse in topological order
-        let mut node_queue: VecDeque<_> = self.roots.iter().cloned().collect();
-        let mut in_edge_counts = HashMap::new();
-        for n in &node_queue {
-            in_edge_counts.insert(n.borrow().versioned_name(), 0);
-        }
-        while let Some(n) = node_queue.pop_front() {
-            assert_eq!(in_edge_counts[&n.borrow().versioned_name()], 0);
-
-            nodes.push(n.clone());
-
-            for child in n.borrow().children.iter() {
-                let nd = child.borrow().versioned_name();
-                let in_edges = if in_edge_counts.contains_key(&nd) {
-                    in_edge_counts[&nd]
-                } else {
-                    child.borrow().ancestors.len()
-                };
-                assert!(in_edges >= 1, format!("{} has no incoming edges!", nd));
-                if in_edges == 1 {
-                    // last edge removed
-                    node_queue.push_back(child.clone());
-                }
-                in_edge_counts.insert(nd, in_edges - 1);
-            }
-        }
-        nodes
-    }
-
-    pub fn into_flow_parts(&mut self, mig: &mut Migration) -> QueryFlowParts {
-        use std::collections::VecDeque;
-
-        let mut new_nodes = Vec::new();
-        let mut reused_nodes = Vec::new();
-
-        // starting at the roots, add nodes in topological order
-        let mut node_queue = VecDeque::new();
-        node_queue.extend(self.roots.iter().cloned());
-        let mut in_edge_counts = HashMap::new();
-        for n in &node_queue {
-            in_edge_counts.insert(n.borrow().versioned_name(), 0);
-        }
-        while !node_queue.is_empty() {
-            let n = node_queue.pop_front().unwrap();
-            assert_eq!(in_edge_counts[&n.borrow().versioned_name()], 0);
-
-            let flow_node = n.borrow_mut().into_flow_parts(mig);
-            match flow_node {
-                FlowNode::New(na) => new_nodes.push(na),
-                FlowNode::Existing(na) => reused_nodes.push(na),
-            }
-
-            for child in n.borrow().children.iter() {
-                let nd = child.borrow().versioned_name();
-                let in_edges = if in_edge_counts.contains_key(&nd) {
-                    in_edge_counts[&nd]
-                } else {
-                    child.borrow().ancestors.len()
-                };
-
-                assert!(in_edges >= 1, format!("{} has no incoming edges!", nd));
-                if in_edges == 1 {
-                    // last edge removed
-                    node_queue.push_back(child.clone());
-                }
-                in_edge_counts.insert(nd, in_edges - 1);
-            }
-        }
-
-        let leaf_na = self.leaf
-            .borrow()
-            .flow_node
-            .as_ref()
-            .expect("Leaf must have FlowNode by now")
-            .address();
-
-        QueryFlowParts {
-            name: self.name.clone(),
-            new_nodes: new_nodes,
-            reused_nodes: reused_nodes,
-            query_leaf: leaf_na,
-        }
-    }
-
-    pub fn optimize(mut self) -> MirQuery {
-        rewrite::pull_required_base_columns(&mut self);
-        optimize::optimize(self)
-    }
-
-    pub fn optimize_post_reuse(mut self) -> MirQuery {
-        optimize::optimize_post_reuse(&mut self);
-        self
-    }
-}
-
-impl Display for MirQuery {
-    fn fmt(&self, f: &mut Formatter) -> Result<(), Error> {
-        use std::collections::VecDeque;
-
-        // starting at the roots, print nodes in topological order
-        let mut node_queue = VecDeque::new();
-        node_queue.extend(self.roots.iter().cloned());
-        let mut in_edge_counts = HashMap::new();
-        for n in &node_queue {
-            in_edge_counts.insert(n.borrow().versioned_name(), 0);
-        }
-
-        writeln!(f, "digraph {{")?;
-        writeln!(f, "node [shape=record, fontsize=10]")?;
-
-        while !node_queue.is_empty() {
-            let n = node_queue.pop_front().unwrap();
-            assert_eq!(in_edge_counts[&n.borrow().versioned_name()], 0);
-
-            let vn = n.borrow().versioned_name();
-            writeln!(
-                f,
-                "\"{}\" [label=\"{{ {} | {} }}\"]",
-                vn,
-                vn,
-                n.borrow()
-                    .columns()
-                    .iter()
-                    .map(|c| c.name.as_str())
-                    .collect::<Vec<_>>()
-                    .join(", \\n")
-            )?;
-
-            for child in n.borrow().children.iter() {
-                let nd = child.borrow().versioned_name();
-                writeln!(f, "\"{}\" -> \"{}\"", n.borrow().versioned_name(), nd)?;
-                let in_edges = if in_edge_counts.contains_key(&nd) {
-                    in_edge_counts[&nd]
-                } else {
-                    child.borrow().ancestors.len()
-                };
-                assert!(in_edges >= 1, format!("node {:?} has no incoming edges", nd));
-                if in_edges == 1 {
-                    // last edge removed
-                    node_queue.push_back(child.clone());
-                }
-                in_edge_counts.insert(nd, in_edges - 1);
-            }
-        }
-        write!(f, "}}")?;
-
-        Ok(())
-    }
-}
-
-pub struct MirNode {
-    name: String,
-    from_version: usize,
-    columns: Vec<Column>,
-    pub(crate) inner: MirNodeType,
-    ancestors: Vec<MirNodeRef>,
-    children: Vec<MirNodeRef>,
-    pub flow_node: Option<FlowNode>,
-}
-
-impl MirNode {
-    pub fn new(
-        name: &str,
-        v: usize,
-        columns: Vec<Column>,
-        inner: MirNodeType,
-        ancestors: Vec<MirNodeRef>,
-        children: Vec<MirNodeRef>,
-    ) -> MirNodeRef {
-        let mn = MirNode {
-            name: String::from(name),
-            from_version: v,
-            columns: columns,
-            inner: inner,
-            ancestors: ancestors.clone(),
-            children: children.clone(),
-            flow_node: None,
-        };
-
-        let rc_mn = Rc::new(RefCell::new(mn));
-
-        // register as child on ancestors
-        for ref ancestor in ancestors {
-            ancestor.borrow_mut().add_child(rc_mn.clone());
-        }
-
-        rc_mn
-    }
-
-    /// Adapts an existing `Base`-type MIR Node with the specified column additions and removals.
-    pub fn adapt_base(
-        node: MirNodeRef,
-        added_cols: Vec<&ColumnSpecification>,
-        removed_cols: Vec<&ColumnSpecification>,
-    ) -> MirNodeRef {
-        let over_node = node.borrow();
-        match over_node.inner {
-            MirNodeType::Base {
-                ref column_specs,
-                ref keys,
-                transactional,
-                ..
-            } => {
-                let new_column_specs: Vec<(ColumnSpecification, Option<usize>)> = column_specs
-                    .into_iter()
-                    .cloned()
-                    .filter(|&(ref cs, _)| !removed_cols.contains(&cs))
-                    .chain(
-                        added_cols
-                            .iter()
-                            .map(|c| ((*c).clone(), None))
-                            .collect::<Vec<(ColumnSpecification, Option<usize>)>>(),
-                    )
-                    .collect();
-                let new_columns: Vec<Column> = new_column_specs
-                    .iter()
-                    .map(|&(ref cs, _)| cs.column.clone())
-                    .collect();
-
-                assert_eq!(
-                    new_column_specs.len(),
-                    over_node.columns.len() + added_cols.len() - removed_cols.len()
-                );
-
-                let new_inner = MirNodeType::Base {
-                    column_specs: new_column_specs,
-                    keys: keys.clone(),
-                    transactional: transactional,
-                    adapted_over: Some(BaseNodeAdaptation {
-                        over: node.clone(),
-                        columns_added: added_cols.into_iter().cloned().collect(),
-                        columns_removed: removed_cols.into_iter().cloned().collect(),
-                    }),
-                };
-                return MirNode::new(
-                    &over_node.name,
-                    over_node.from_version,
-                    new_columns,
-                    new_inner,
-                    vec![],
-                    over_node.children.clone(),
-                );
-            }
-            _ => unreachable!(),
-        }
-    }
-
-    /// Wraps an existing MIR node into a `Reuse` node.
-    /// Note that this does *not* wire the reuse node into ancestors or children of the original
-    /// node; if required, this is the responsibility of the caller.
-    pub fn reuse(node: MirNodeRef, v: usize) -> MirNodeRef {
-        let rcn = node.clone();
-
-        let mn = MirNode {
-            name: node.borrow().name.clone(),
-            from_version: v,
-            columns: node.borrow().columns.clone(),
-            inner: MirNodeType::Reuse { node: rcn },
-            ancestors: vec![],
-            children: vec![],
-            flow_node: None, // will be set in `into_flow_parts`
-        };
-
-        let rc_mn = Rc::new(RefCell::new(mn));
-
-        rc_mn
-    }
-
-    pub fn can_reuse_as(&self, for_node: &MirNode) -> bool {
-        let mut have_all_columns = true;
-        for c in &for_node.columns {
-            if !self.columns.contains(c) {
-                have_all_columns = false;
-                break;
-            }
-        }
-
-        have_all_columns && self.inner.can_reuse_as(&for_node.inner)
-    }
-
-    // currently unused
-    #[allow(dead_code)]
-    pub fn add_ancestor(&mut self, a: MirNodeRef) {
-        self.ancestors.push(a)
-    }
-
-    pub fn remove_ancestor(&mut self, a: MirNodeRef) {
-        match self.ancestors.iter().position(|x| {
-            x.borrow().versioned_name() == a.borrow().versioned_name()
-        }) {
-            None => (),
-            Some(idx) => {
-                self.ancestors.remove(idx);
-            }
-        }
-    }
-
-    pub fn add_child(&mut self, c: MirNodeRef) {
-        self.children.push(c)
-    }
-
-    pub fn remove_child(&mut self, a: MirNodeRef) {
-        match self.children.iter().position(|x| {
-            x.borrow().versioned_name() == a.borrow().versioned_name()
-        }) {
-            None => (),
-            Some(idx) => {
-                self.children.remove(idx);
-            }
-        }
-    }
-
-    pub fn add_column(&mut self, c: Column) {
-        match self.inner {
-            // the aggregation column must always be the last column
-            MirNodeType::Aggregation { .. } => {
-                let pos = self.columns.len() - 1;
-                self.columns.insert(pos, c.clone());
-            }
-            _ => self.columns.push(c.clone()),
-        }
-        self.inner.add_column(c);
-    }
-
-    pub fn ancestors(&self) -> &[MirNodeRef] {
-        self.ancestors.as_slice()
-    }
-
-    pub fn children(&self) -> &[MirNodeRef] {
-        self.children.as_slice()
-    }
-
-    pub fn columns(&self) -> &[Column] {
-        self.columns.as_slice()
-    }
-
-    pub fn column_id_for_column(&self, c: &Column) -> usize {
-        match self.inner {
-            // if we're a base, translate to absolute column ID (taking into account deleted
-            // columns). We use the column specifications here, which track a tuple of (column
-            // spec, absolute column ID).
-            // Note that `rposition` is required because multiple columns of the same name might
-            // exist if a column has been removed and re-added. We always use the latest column,
-            // and assume that only one column of the same name ever exists at the same time.
-            MirNodeType::Base {
-                ref column_specs, ..
-            } => match column_specs.iter().rposition(|cs| cs.0.column == *c) {
-                None => panic!("tried to look up non-existent column {:?} in {}", c, self.name),
-                Some(id) => column_specs[id]
-                    .1
-                    .expect("must have an absolute column ID on base"),
-            },
-            MirNodeType::Reuse { ref node } => node.borrow().column_id_for_column(c),
-            // otherwise, just look up in the column set
-            _ => match self.columns.iter().position(|cc| cc.name == c.name && cc.table == c.table) {
-                None => panic!("tried to look up non-existent column {:?}", c.name),
-                Some(id) => id,
-            },
-        }
-    }
-
-    pub fn column_specifications(&self) -> &[(ColumnSpecification, Option<usize>)] {
-        match self.inner {
-            MirNodeType::Base { ref column_specs, .. } => column_specs.as_slice(),
-            _ => panic!("non-base MIR nodes don't have column specifications!"),
-        }
-    }
-
-    fn flow_node_addr(&self) -> Result<NodeIndex, String> {
-        match self.flow_node {
-            Some(FlowNode::New(na)) |
-            Some(FlowNode::Existing(na)) => Ok(na),
-            None => {
-                Err(format!(
-                    "MIR node \"{}\" does not have an associated FlowNode",
-                    self.versioned_name()
-                ))
-            }
-        }
-    }
-
-    #[allow(dead_code)]
-    pub fn is_reused(&self) -> bool {
-        match self.inner {
-            MirNodeType::Reuse { .. } => true,
-            _ => false,
-        }
-    }
-
-    pub fn name(&self) -> &str {
-        &self.name
-    }
-
-    pub fn referenced_columns(&self) -> Vec<Column> {
-        // all projected columns, minus those with aliases, which we add with their original names
-        // below. This is important because we'll otherwise end up searching (and fail to find)
-        // aliased columns further up in the MIR graph.
-        let mut columns: Vec<Column> = self.columns
-            .iter()
-            .filter(|c| c.alias.is_none() || c.function.is_some()) // alias ok if computed column
-            .cloned()
-            .collect();
-
-        // + any parent columns referenced internally by the operator
-        match self.inner {
-            MirNodeType::Aggregation { ref on, .. } |
-            MirNodeType::Extremum { ref on, .. } |
-            MirNodeType::GroupConcat { ref on, .. } => {
-                // need the "over" column
-                if !columns.contains(on) {
-                    columns.push(on.clone());
-                }
-            }
-            MirNodeType::Filter { .. } => {
-                let parent = self.ancestors.iter().next().unwrap();
-                // need all parent columns
-                for c in parent.borrow().columns() {
-                    if !columns.contains(&c) {
-                        columns.push(c.clone());
-                    }
-                }
-            }
-            MirNodeType::Project { ref emit, .. } => {
-                for c in emit {
-                    if !columns.contains(&c) {
-                        columns.push(c.clone());
-                    }
-                }
-            }
-            _ => (),
-        }
-        columns
-    }
-
-    pub fn versioned_name(&self) -> String {
-        format!("{}_v{}", self.name, self.from_version)
-    }
-
-    /// Produce a compact, human-readable description of this node; analogous to the method of the
-    /// same name on `Ingredient`.
-    fn description(&self) -> String {
-        format!(
-            "{}: {} / {} columns",
-            self.versioned_name(),
-            self.inner.description(),
-            self.columns.len()
-        )
-    }
-
-    fn into_flow_parts(&mut self, mig: &mut Migration) -> FlowNode {
-        let name = self.name.clone();
-        match self.flow_node {
-            None => {
-                let flow_node = match self.inner {
-                    MirNodeType::Aggregation {
-                        ref on,
-                        ref group_by,
-                        ref kind,
-                    } => {
-                        assert_eq!(self.ancestors.len(), 1);
-                        let parent = self.ancestors[0].clone();
-                        make_grouped_node(
-                            &name,
-                            parent,
-                            self.columns.as_slice(),
-                            on,
-                            group_by,
-                            GroupedNodeType::Aggregation(kind.clone()),
-                            mig,
-                        )
-                    }
-                    MirNodeType::Base {
-                        ref mut column_specs,
-                        ref keys,
-                        transactional,
-                        ref adapted_over,
-                    } => {
-                        match *adapted_over {
-                            None => {
-                                make_base_node(
-                                    &name,
-                                    column_specs.as_mut_slice(),
-                                    keys,
-                                    mig,
-                                    transactional,
-                                )
-                            }
-                            Some(ref bna) => {
-                                adapt_base_node(
-                                    bna.over.clone(),
-                                    mig,
-                                    column_specs.as_mut_slice(),
-                                    &bna.columns_added,
-                                    &bna.columns_removed,
-                                )
-                            }
-                        }
-                    }
-                    MirNodeType::Extremum {
-                        ref on,
-                        ref group_by,
-                        ref kind,
-                    } => {
-                        assert_eq!(self.ancestors.len(), 1);
-                        let parent = self.ancestors[0].clone();
-                        make_grouped_node(
-                            &name,
-                            parent,
-                            self.columns.as_slice(),
-                            on,
-                            group_by,
-                            GroupedNodeType::Extremum(kind.clone()),
-                            mig,
-                        )
-                    }
-                    MirNodeType::Filter { ref conditions } => {
-                        assert_eq!(self.ancestors.len(), 1);
-                        let parent = self.ancestors[0].clone();
-                        make_filter_node(&name, parent, self.columns.as_slice(), conditions, mig)
-                    }
-                    MirNodeType::GroupConcat {
-                        ref on,
-                        ref separator,
-                    } => {
-                        assert_eq!(self.ancestors.len(), 1);
-                        let parent = self.ancestors[0].clone();
-                        let group_cols = parent.borrow().columns().iter().cloned().collect();
-                        make_grouped_node(
-                            &name,
-                            parent,
-                            self.columns.as_slice(),
-                            on,
-                            &group_cols,
-                            GroupedNodeType::GroupConcat(separator.to_string()),
-                            mig,
-                        )
-                    }
-                    MirNodeType::Identity => {
-                        assert_eq!(self.ancestors.len(), 1);
-                        let parent = self.ancestors[0].clone();
-                        make_identity_node(&name, parent, self.columns.as_slice(), mig)
-                    }
-                    MirNodeType::Join {
-                        ref on_left,
-                        ref on_right,
-                        ref project,
-                    } => {
-                        assert_eq!(self.ancestors.len(), 2);
-                        let left = self.ancestors[0].clone();
-                        let right = self.ancestors[1].clone();
-                        make_join_node(
-                            &name,
-                            left,
-                            right,
-                            self.columns.as_slice(),
-                            on_left,
-                            on_right,
-                            project,
-                            JoinType::Inner,
-                            mig,
-                        )
-                    }
-                    MirNodeType::Latest { ref group_by } => {
-                        assert_eq!(self.ancestors.len(), 1);
-                        let parent = self.ancestors[0].clone();
-                        make_latest_node(&name, parent, self.columns.as_slice(), group_by, mig)
-                    }
-                    MirNodeType::Leaf { ref keys, .. } => {
-                        assert_eq!(self.ancestors.len(), 1);
-                        let parent = self.ancestors[0].clone();
-                        materialize_leaf_node(&parent, keys, mig);
-                        // TODO(malte): below is yucky, but required to satisfy the type system:
-                        // each match arm must return a `FlowNode`, so we use the parent's one
-                        // here.
-                        let node = match *parent.borrow().flow_node.as_ref().unwrap() {
-                            FlowNode::New(na) => FlowNode::Existing(na),
-                            ref n @ FlowNode::Existing(..) => n.clone(),
-                        };
-                        node
-                    }
-                    MirNodeType::LeftJoin {
-                        ref on_left,
-                        ref on_right,
-                        ref project,
-                    } => {
-                        assert_eq!(self.ancestors.len(), 2);
-                        let left = self.ancestors[0].clone();
-                        let right = self.ancestors[1].clone();
-                        make_join_node(
-                            &name,
-                            left,
-                            right,
-                            self.columns.as_slice(),
-                            on_left,
-                            on_right,
-                            project,
-                            JoinType::Left,
-                            mig,
-                        )
-                    }
-                    MirNodeType::Project {
-                        ref emit,
-                        ref literals,
-                    } => {
-                        assert_eq!(self.ancestors.len(), 1);
-                        let parent = self.ancestors[0].clone();
-                        make_project_node(
-                            &name,
-                            parent,
-                            self.columns.as_slice(),
-                            emit,
-                            literals,
-                            mig,
-                        )
-                    }
-                    MirNodeType::Reuse { ref node } => {
-                        match *node.borrow()
-                           .flow_node
-                           .as_ref()
-                           .expect("Reused MirNode must have FlowNode") {
-                               // "New" => flow node was originally created for the node that we
-                               // are reusing
-                               FlowNode::New(na) |
-                               // "Existing" => flow node was already reused from some other
-                               // MIR node
-                               FlowNode::Existing(na) => FlowNode::Existing(na),
-                        }
-                    }
-                    MirNodeType::Union { ref emit } => {
-                        assert_eq!(self.ancestors.len(), emit.len());
-                        make_union_node(
-                            &name,
-                            self.columns.as_slice(),
-                            emit,
-                            self.ancestors(),
-                            mig,
-                        )
-                    }
-                    MirNodeType::TopK {
-                        ref order,
-                        ref group_by,
-                        ref k,
-                        ref offset,
-                    } => {
-                        assert_eq!(self.ancestors.len(), 1);
-                        let parent = self.ancestors[0].clone();
-                        make_topk_node(
-                            &name,
-                            parent,
-                            self.columns.as_slice(),
-                            order,
-                            group_by,
-                            *k,
-                            *offset,
-                            mig,
-                        )
-                    },
-                };
-
-                // any new flow nodes have been instantiated by now, so we replace them with
-                // existing ones, but still return `FlowNode::New` below in order to notify higher
-                // layers of the new nodes.
-                self.flow_node = match flow_node {
-                    FlowNode::New(na) => Some(FlowNode::Existing(na)),
-                    ref n @ FlowNode::Existing(..) => Some(n.clone()),
-                };
-                flow_node
-            }
-            Some(ref flow_node) => flow_node.clone(),
-        }
-    }
-}
-
-/// Specifies the adapatation of an existing base node by column addition/removal.
-/// `over` is a `MirNode` of type `Base`.
-pub struct BaseNodeAdaptation {
-    over: MirNodeRef,
-    columns_added: Vec<ColumnSpecification>,
-    columns_removed: Vec<ColumnSpecification>,
-}
-
-pub enum MirNodeType {
-    /// over column, group_by columns
-    Aggregation {
-        on: Column,
-        group_by: Vec<Column>,
-        kind: AggregationKind,
-    },
-    /// column specifications, keys (non-compound), tx flag, adapted base
-    Base {
-        column_specs: Vec<(ColumnSpecification, Option<usize>)>,
-        keys: Vec<Column>,
-        transactional: bool,
-        adapted_over: Option<BaseNodeAdaptation>,
-    },
-    /// over column, group_by columns
-    Extremum {
-        on: Column,
-        group_by: Vec<Column>,
-        kind: ExtremumKind,
-    },
-    /// filter conditions (one for each parent column)
-    Filter { conditions: Vec<Option<(Operator, DataType)>>, },
-    /// over column, separator
-    GroupConcat { on: Column, separator: String },
-    /// no extra info required
-    Identity,
-    /// left node, right node, on left columns, on right columns, emit columns
-    Join {
-        on_left: Vec<Column>,
-        on_right: Vec<Column>,
-        project: Vec<Column>,
-    },
-    /// on left column, on right column, emit columns
-    // currently unused
-    #[allow(dead_code)]
-    LeftJoin {
-        on_left: Vec<Column>,
-        on_right: Vec<Column>,
-        project: Vec<Column>,
-    },
-    /// group columns
-    // currently unused
-    #[allow(dead_code)]
-    Latest { group_by: Vec<Column> },
-    /// emit columns
-    Project {
-        emit: Vec<Column>,
-        literals: Vec<(String, DataType)>,
-    },
-    /// emit columns
-    Union {
-        emit: Vec<Vec<Column>>,
-    },
-    /// order function, group columns, k
-    TopK {
-        order: Option<Vec<(Column, OrderType)>>,
-        group_by: Vec<Column>,
-        k: usize,
-        offset: usize,
-    },
-    /// reuse another node
-    Reuse { node: MirNodeRef },
-    /// leaf (reader) node, keys
-    Leaf { node: MirNodeRef, keys: Vec<Column> },
-}
-
-impl MirNodeType {
-    fn description(&self) -> String {
-        format!("{:?}", self)
-    }
-
-    fn add_column(&mut self, c: Column) {
-        match *self {
-            MirNodeType::Aggregation { ref mut group_by, .. } => {
-                group_by.push(c);
-            }
-            MirNodeType::Base { .. } => panic!("can't add columns to base nodes!"),
-            MirNodeType::Extremum { ref mut group_by, .. } => {
-                group_by.push(c);
-            }
-            MirNodeType::Filter { ref mut conditions } => {
-                conditions.push(None);
-            }
-            MirNodeType::Join { ref mut project, .. } |
-            MirNodeType::LeftJoin { ref mut project, .. } => {
-                project.push(c);
-            }
-            MirNodeType::Project { ref mut emit, .. } => {
-                emit.push(c);
-            }
-            MirNodeType::Union { .. } => unimplemented!(),
-            MirNodeType::TopK { ref mut group_by, .. } => {
-                group_by.push(c);
-            }
-            _ => (),
-        }
-    }
-
-    fn can_reuse_as(&self, other: &MirNodeType) -> bool {
-        match *self {
-            MirNodeType::Reuse { .. } => (),  // handled below
-            _ => {
-                // we're not a `Reuse` ourselves, but the other side might be
-                match *other {
-                    // it is, so dig deeper
-                    MirNodeType::Reuse { ref node } => {
-                        // this does not check the projected columns of the inner node for two
-                        // reasons:
-                        // 1) our own projected columns aren't accessible on `MirNodeType`, but
-                        //    only on the outer `MirNode`, which isn't accessible here; but more
-                        //    importantly
-                        // 2) since this is already a node reuse, the inner, reused node must have
-                        //    *at least* a superset of our own (inaccessible) projected columns.
-                        // Hence, it is sufficient to check the projected columns on the parent
-                        // `MirNode`, and if that check passes, it also holds for the nodes reused
-                        // here.
-                        return self.can_reuse_as(&node.borrow().inner);
-                    }
-                    _ => (),  // handled below
-                }
-            }
-        }
-
-        match *self {
-            MirNodeType::Aggregation {
-                on: ref our_on,
-                group_by: ref our_group_by,
-                kind: ref our_kind,
-            } => {
-                match *other {
-                    MirNodeType::Aggregation {
-                        ref on,
-                        ref group_by,
-                        ref kind,
-                    } => {
-                        // TODO(malte): this is stricter than it needs to be, as it could cover
-                        // COUNT-as-SUM-style relationships.
-                        our_on == on && our_group_by == group_by && our_kind == kind
-                    }
-                    _ => false,
-                }
-            }
-            MirNodeType::Base {
-                column_specs: ref our_column_specs,
-                keys: ref our_keys,
-                transactional: our_transactional,
-                adapted_over: ref our_adapted_over,
-            } => {
-                match *other {
-                    MirNodeType::Base {
-                        ref column_specs,
-                        ref keys,
-                        transactional,
-                        ..
-                    } => {
-                        assert_eq!(our_transactional, transactional);
-                        // if we are instructed to adapt an earlier base node, we cannot reuse
-                        // anything directly; we'll have to keep a new MIR node here.
-                        if our_adapted_over.is_some() {
-                            // TODO(malte): this is a bit more conservative than it needs to be,
-                            // since base node adaptation actually *changes* the underlying base
-                            // node, so we will actually reuse. However, returning false here
-                            // terminates the reuse search unnecessarily. We should handle this
-                            // special case.
-                            return false;
-                        }
-                        // note that as long as we are not adapting a previous base node,
-                        // we do *not* need `adapted_over` to *match*, since current reuse
-                        // does not depend on how base node was created from an earlier one
-                        our_column_specs == column_specs && our_keys == keys
-                    }
-                    _ => false,
-                }
-            }
-            MirNodeType::Extremum {
-                on: ref our_on,
-                group_by: ref our_group_by,
-                kind: ref our_kind,
-            } => {
-                match *other {
-                    MirNodeType::Extremum {
-                        ref on,
-                        ref group_by,
-                        ref kind,
-                    } => {
-                        our_on == on && our_group_by == group_by && our_kind == kind
-                    }
-                    _ => false,
-                }
-            }
-            MirNodeType::Filter {
-                conditions: ref our_conditions,
-            } => match *other {
-                MirNodeType::Filter { ref conditions } => our_conditions == conditions,
-                _ => false,
-            },
-            MirNodeType::Join {
-                on_left: ref our_on_left,
-                on_right: ref our_on_right,
-                project: ref our_project,
-            } => {
-                match *other {
-                    MirNodeType::Join {
-                        ref on_left,
-                        ref on_right,
-                        ref project,
-                    } => {
-                        // TODO(malte): column order does not actually need to match, but this only
-                        // succeeds if it does.
-                        our_on_left == on_left && our_on_right == on_right && our_project == project
-                    }
-                    _ => false,
-                }
-            }
-            MirNodeType::Project {
-                emit: ref our_emit,
-                literals: ref our_literals,
-            } => {
-                match *other {
-                    MirNodeType::Project {
-                        ref emit,
-                        ref literals,
-                    } => our_emit == emit && our_literals == literals,
-                    _ => false,
-                }
-            }
-            MirNodeType::Reuse { node: ref us } => {
-                match *other {
-                    // both nodes are `Reuse` nodes, so we simply compare the both sides' reuse
-                    // target
-                    MirNodeType::Reuse { ref node } => us.borrow().can_reuse_as(&*node.borrow()),
-                    // we're a `Reuse`, the other side isn't, so see if our reuse target's `inner`
-                    // can be reused for the other side. It's sufficient to check the target's
-                    // `inner` because reuse implies that our target has at least a superset of our
-                    // projected columns (see earlier comment).
-                    _ => us.borrow().inner.can_reuse_as(other),
-                }
-            }
-            MirNodeType::TopK {
-                order: ref our_order,
-                group_by: ref our_group_by,
-                k: our_k,
-                offset: our_offset,
-            } => {
-                match *other {
-                    MirNodeType::TopK {
-                        ref order,
-                        ref group_by,
-                        k,
-                        offset,
-                    } => {
-                        order == our_order && group_by == our_group_by && k == our_k &&
-                            offset == our_offset
-                    }
-                    _ => false,
-                }
-            }
-            MirNodeType::Leaf { keys: ref our_keys, .. } => {
-                match *other {
-                    MirNodeType::Leaf { ref keys, .. } => keys == our_keys,
-                    _ => false,
-                }
-            }
-            MirNodeType::Union { emit: ref our_emit } => {
-                match *other {
-                    MirNodeType::Union { ref emit } => emit == our_emit,
-                    _ => false,
-                }
-            }
-            _ => unimplemented!("Can't reuse node {:?}", self),
-        }
-    }
-}
-
-impl Debug for MirNode {
-    fn fmt(&self, f: &mut Formatter) -> Result<(), Error> {
-        write!(
-            f,
-            "{}, {} ancestors ({}), {} children ({})",
-            self.description(),
-            self.ancestors.len(),
-            self.ancestors
-                .iter()
-                .map(|a| a.borrow().versioned_name())
-                .collect::<Vec<_>>()
-                .join(", "),
-            self.children.len(),
-            self.children
-                .iter()
-                .map(|c| c.borrow().versioned_name())
-                .collect::<Vec<_>>()
-                .join(", ")
-        )
-    }
-}
-
-impl Debug for MirNodeType {
-    fn fmt(&self, f: &mut Formatter) -> Result<(), Error> {
-        match *self {
-            MirNodeType::Aggregation {
-                ref on,
-                ref group_by,
-                ref kind,
-            } => {
-                let op_string = match *kind {
-                    AggregationKind::COUNT => format!("|*|({})", on.name.as_str()),
-                    AggregationKind::SUM => format!("𝛴({})", on.name.as_str()),
-                };
-                let group_cols = group_by
-                    .iter()
-                    .map(|c| c.name.as_str())
-                    .collect::<Vec<_>>()
-                    .join(", ");
-                write!(f, "{} γ[{}]", op_string, group_cols)
-
-            }
-            MirNodeType::Base {
-                ref column_specs,
-                ref keys,
-                transactional,
-                ..
-            } => {
-                write!(
-                    f,
-                    "B{} [{}; ⚷: {}]",
-                    if transactional { "*" } else { "" },
-                    column_specs
-                        .into_iter()
-                        .map(|&(ref cs, _)| cs.column.name.as_str())
-                        .collect::<Vec<_>>()
-                        .join(", "),
-                    keys.iter()
-                        .map(|c| c.name.as_str())
-                        .collect::<Vec<_>>()
-                        .join(", ")
-                )
-            }
-            MirNodeType::Extremum {
-                ref on,
-                ref group_by,
-                ref kind,
-            } => {
-                let op_string = match *kind {
-                    ExtremumKind::MIN => format!("min({})", on.name.as_str()),
-                    ExtremumKind::MAX => format!("max({})", on.name.as_str()),
-                };
-                let group_cols = group_by
-                    .iter()
-                    .map(|c| c.name.as_str())
-                    .collect::<Vec<_>>()
-                    .join(", ");
-                write!(f, "{} γ[{}]", op_string, group_cols)
-
-            }
-            MirNodeType::Filter { ref conditions } => {
-                use regex::Regex;
-
-                let escape = |s: &str| {
-                    Regex::new("([<>])")
-                        .unwrap()
-                        .replace_all(s, "\\$1")
-                        .to_string()
-                };
-                write!(
-                    f,
-                    "σ[{}]",
-                    conditions
-                        .iter()
-                        .enumerate()
-                        .filter_map(|(i, ref e)| match e.as_ref() {
-                            Some(&(ref op, ref x)) => {
-                                Some(format!("f{} {} {}", i, escape(&format!("{}", op)), x))
-                            }
-                            None => None,
-                        })
-                        .collect::<Vec<_>>()
-                        .as_slice()
-                        .join(", ")
-                )
-            }
-            MirNodeType::GroupConcat {
-                ref on,
-                ref separator,
-            } => write!(f, "||([{}], \"{}\")", on.name, separator),
-            MirNodeType::Identity => write!(f, "≡"),
-            MirNodeType::Join {
-                ref on_left,
-                ref on_right,
-                ref project,
-            } => {
-                let jc = on_left
-                    .iter()
-                    .zip(on_right)
-                    .map(|(l, r)| format!("{}:{}", l.name, r.name))
-                    .collect::<Vec<_>>()
-                    .join(", ");
-                write!(
-                    f,
-                    "⋈ [{} on {}]",
-                    project
-                        .iter()
-                        .map(|c| c.name.as_str())
-                        .collect::<Vec<_>>()
-                        .join(", "),
-                    jc
-                )
-            }
-            MirNodeType::Leaf { ref keys, .. } => {
-                let key_cols = keys.iter()
-                    .map(|k| k.name.clone())
-                    .collect::<Vec<_>>()
-                    .join(", ");
-                write!(f, "Leaf [⚷: {}]", key_cols)
-            }
-            MirNodeType::LeftJoin {
-                ref on_left,
-                ref on_right,
-                ref project,
-            } => {
-                let jc = on_left
-                    .iter()
-                    .zip(on_right)
-                    .map(|(l, r)| format!("{}:{}", l.name, r.name))
-                    .collect::<Vec<_>>()
-                    .join(", ");
-                write!(
-                    f,
-                    "⋉ [{} on {}]",
-                    project
-                        .iter()
-                        .map(|c| c.name.as_str())
-                        .collect::<Vec<_>>()
-                        .join(", "),
-                    jc
-                )
-            }
-            MirNodeType::Latest { ref group_by } => {
-                let key_cols = group_by
-                    .iter()
-                    .map(|k| k.name.clone())
-                    .collect::<Vec<_>>()
-                    .join(", ");
-                write!(f, "⧖ γ[{}]", key_cols)
-            }
-            MirNodeType::Project {
-                ref emit,
-                ref literals,
-            } => {
-                write!(
-                    f,
-                    "π [{}{}]",
-                    emit.iter()
-                        .map(|c| c.name.as_str())
-                        .collect::<Vec<_>>()
-                        .join(", "),
-                    if literals.len() > 0 {
-                        format!(
-                            ", lit: {}",
-                            literals
-                                .iter()
-                                .map(|&(ref n, ref v)| format!("{}: {}", n, v))
-                                .collect::<Vec<_>>()
-                                .join(", ")
-                        )
-                    } else {
-                        format!("")
-                    }
-                )
-            }
-            MirNodeType::Reuse { ref node } => write!(f, "Reuse [{:#?}]", node),
-            MirNodeType::TopK { ref order, ref k, .. } => write!(f, "TopK [k: {}, {:?}]", k, order),
-            MirNodeType::Union {
-                ref emit,
-            } => {
-                let cols = emit
-                    .iter()
-                    .map(|c|
-                        c.iter()
-                        .map(|e| e.name.clone())
-                        .collect::<Vec<_>>()
-                        .join(", ")
-                    )
-                    .collect::<Vec<_>>()
-                    .join(" ⋃ ");
-
-                write!(f, "{}", cols)
-            },
-        }
-    }
-}
-
-fn adapt_base_node(
-    over_node: MirNodeRef,
-    mig: &mut Migration,
-    column_specs: &mut [(ColumnSpecification, Option<usize>)],
-    add: &Vec<ColumnSpecification>,
-    remove: &Vec<ColumnSpecification>,
-) -> FlowNode {
-    let na = match over_node.borrow().flow_node {
-        None => panic!("adapted base node must have a flow node already!"),
-        Some(ref flow_node) => flow_node.address(),
-    };
-
-    for a in add.iter() {
-        let default_value = match a.constraints
-            .iter()
-            .filter_map(|c| match *c {
-                ColumnConstraint::DefaultValue(ref dv) => Some(dv.into()),
-                _ => None,
-            })
-            .next() {
-            None => DataType::None,
-            Some(dv) => dv,
-        };
-        let column_id = mig.add_column(na, &a.column.name, default_value);
-
-        // store the new column ID in the column specs for this node
-        for &mut (ref cs, ref mut cid) in column_specs.iter_mut() {
-            if cs == a {
-                assert_eq!(*cid, None);
-                *cid = Some(column_id);
-            }
-        }
-    }
-    for r in remove.iter() {
-        let over_node = over_node.borrow();
-        let pos = over_node
-            .column_specifications()
-            .iter()
-            .position(|&(ref ecs, _)| ecs == r)
-            .unwrap();
-        let cid = over_node.column_specifications()[pos]
-            .1
-            .expect("base column ID must be set to remove column");
-        mig.drop_column(na, cid);
-    }
-
-    FlowNode::Existing(na)
-}
-
-fn make_base_node(
-    name: &str,
-    column_specs: &mut [(ColumnSpecification, Option<usize>)],
-    pkey_columns: &Vec<Column>,
-    mig: &mut Migration,
-    transactional: bool,
-) -> FlowNode {
-    // remember the absolute base column ID for potential later removal
-    for (i, cs) in column_specs.iter_mut().enumerate() {
-        cs.1 = Some(i);
-    }
-
-    let column_names = column_specs
-        .iter()
-        .map(|&(ref cs, _)| &cs.column.name)
-        .collect::<Vec<_>>();
-
-    // note that this defaults to a "None" (= NULL) default value for columns that do not have one
-    // specified; we don't currently handle a "NOT NULL" SQL constraint for defaults
-    let default_values = column_specs
-        .iter()
-        .map(|&(ref cs, _)| {
-            for c in &cs.constraints {
-                match *c {
-                    ColumnConstraint::DefaultValue(ref dv) => return dv.into(),
-                    _ => (),
-                }
-            }
-            return DataType::None;
-        })
-        .collect::<Vec<DataType>>();
-
-    let base = if pkey_columns.len() > 0 {
-        let pkey_column_ids = pkey_columns
-            .iter()
-            .map(|pkc| {
-                //assert_eq!(pkc.table.as_ref().unwrap(), name);
-                column_specs
-                    .iter()
-                    .position(|&(ref cs, _)| cs.column == *pkc)
-                    .unwrap()
-            })
-            .collect();
-        ops::base::Base::new(default_values).with_key(pkey_column_ids)
-    } else {
-        ops::base::Base::new(default_values)
-    };
-
-    if transactional {
-        FlowNode::New(mig.add_transactional_base(
-            name,
-            column_names.as_slice(),
-            base,
-        ))
-    } else {
-        FlowNode::New(mig.add_ingredient(name, column_names.as_slice(), base))
-    }
-}
-
-fn make_union_node(
-    name: &str,
-    columns: &[Column],
-    emit: &Vec<Vec<Column>>,
-    ancestors: &[MirNodeRef],
-    mig: &mut Migration,
-) -> FlowNode {
-    let column_names = columns.iter().map(|c| &c.name).collect::<Vec<_>>();
-    let mut emit_column_id: HashMap<NodeIndex, Vec<usize>> = HashMap::new();
-
-    // column_id_for_column doesn't take into consideration table aliases
-    // which might cause improper ordering of columns in a union node
-    // eg. Q6 in finkelstein.txt
-    for (i, n) in ancestors.clone().iter().enumerate() {
-        let emit_cols = emit[i].iter()
-            .map(|c| n.borrow().column_id_for_column(c))
-            .collect::<Vec<_>>();
-
-        let ni = n.borrow().flow_node_addr().unwrap();
-        emit_column_id.insert(ni, emit_cols);
-    }
-    let node = mig.add_ingredient(
-        String::from(name),
-        column_names.as_slice(),
-        ops::union::Union::new(emit_column_id),
-    );
-
-    FlowNode::New(node)
-}
-
-fn make_filter_node(
-    name: &str,
-    parent: MirNodeRef,
-    columns: &[Column],
-    conditions: &Vec<Option<(Operator, DataType)>>,
-    mig: &mut Migration,
-) -> FlowNode {
-    let parent_na = parent.borrow().flow_node_addr().unwrap();
-    let column_names = columns.iter().map(|c| &c.name).collect::<Vec<_>>();
-
-    let node = mig.add_ingredient(
-        String::from(name),
-        column_names.as_slice(),
-        ops::filter::Filter::new(parent_na, conditions.as_slice()),
-    );
-    FlowNode::New(node)
-}
-
-fn make_grouped_node(
-    name: &str,
-    parent: MirNodeRef,
-    columns: &[Column],
-    on: &Column,
-    group_by: &Vec<Column>,
-    kind: GroupedNodeType,
-    mig: &mut Migration,
-) -> FlowNode {
-    assert!(group_by.len() > 0);
-    assert!(
-        group_by.len() <= 6,
-        format!(
-            "can't have >6 group columns due to compound key restrictions, {} needs {}",
-            name,
-            group_by.len()
-        )
-    );
-
-    let parent_na = parent.borrow().flow_node_addr().unwrap();
-    let column_names = columns.iter().map(|c| &c.name).collect::<Vec<_>>();
-
-    let over_col_indx = parent.borrow().column_id_for_column(on);
-    let group_col_indx = group_by
-        .iter()
-        .map(|c| parent.borrow().column_id_for_column(c))
-        .collect::<Vec<_>>();
-
-    assert!(group_col_indx.len() > 0);
-
-    let na = match kind {
-        GroupedNodeType::Aggregation(agg) => {
-            mig.add_ingredient(
-                String::from(name),
-                column_names.as_slice(),
-                agg.over(parent_na, over_col_indx, group_col_indx.as_slice()),
-            )
-        }
-        GroupedNodeType::Extremum(extr) => {
-            mig.add_ingredient(
-                String::from(name),
-                column_names.as_slice(),
-                extr.over(parent_na, over_col_indx, group_col_indx.as_slice()),
-            )
-        }
-        GroupedNodeType::GroupConcat(sep) => {
-            use ops::grouped::concat::{GroupConcat, TextComponent};
-
-            let gc = GroupConcat::new(parent_na, vec![TextComponent::Column(over_col_indx)], sep);
-            mig.add_ingredient(String::from(name), column_names.as_slice(), gc)
-        }
-    };
-    FlowNode::New(na)
-}
-
-
-fn make_identity_node(
-    name: &str,
-    parent: MirNodeRef,
-    columns: &[Column],
-    mig: &mut Migration,
-) -> FlowNode {
-    let parent_na = parent.borrow().flow_node_addr().unwrap();
-    let column_names = columns.iter().map(|c| &c.name).collect::<Vec<_>>();
-
-    let node = mig.add_ingredient(
-        String::from(name),
-        column_names.as_slice(),
-        ops::identity::Identity::new(parent_na),
-    );
-    FlowNode::New(node)
-}
-
-fn make_join_node(
-    name: &str,
-    left: MirNodeRef,
-    right: MirNodeRef,
-    columns: &[Column],
-    on_left: &Vec<Column>,
-    on_right: &Vec<Column>,
-    proj_cols: &Vec<Column>,
-    kind: JoinType,
-    mig: &mut Migration,
-) -> FlowNode {
-    use ops::join::JoinSource;
-
-    assert_eq!(on_left.len(), on_right.len());
-
-    let column_names = columns.iter().map(|c| &c.name).collect::<Vec<_>>();
-
-    let projected_cols_left: Vec<Column> = left.borrow()
-        .columns
-        .iter()
-        .filter(|c| proj_cols.contains(c))
-        .cloned()
-        .collect();
-    let projected_cols_right: Vec<Column> = right
-        .borrow()
-        .columns
-        .iter()
-        .filter(|c| proj_cols.contains(c))
-        .cloned()
-        .collect();
-
-    assert_eq!(
-        projected_cols_left.len() + projected_cols_right.len(),
-        proj_cols.len()
-    );
-
-    assert_eq!(on_left.len(), 1, "no support for multiple column joins");
-    assert_eq!(on_right.len(), 1, "no support for multiple column joins");
-
-    // this assumes the columns we want to join on appear first in the list
-    // of projected columns. this is fine for joins against different tables
-    // since we assume unique column names in each table. however, this is
-    // not correct for joins against the same table, for example:
-    // SELECT r1.a as a1, r2.a as a2 from r as r1, r as r2 where r1.a = r2.b and r2.a = r1.b;
-    //
-    // the `r1.a = r2.b` join predicate will create a join node with columns: r1.a, r1.b, r2.a, r2,b
-    // however, because the way we deal with aliases, we can't distinguish between `r1.a` and `r2.a`
-    // at this point in the codebase, so the `r2.a = r1.b` will join on the wrong `a` column.
-    let left_join_col_id = projected_cols_left.iter().position(|lc| lc == on_left.first().unwrap()).unwrap();
-    let right_join_col_id = projected_cols_right.iter().position(|rc| rc == on_right.first().unwrap()).unwrap();
-
-    let join_config = projected_cols_left
-        .iter()
-        .enumerate()
-        .map(|(i, _)| {
-            if i == left_join_col_id {
-                JoinSource::B(
-                    i,
-                    right_join_col_id,
-                )
-            }
-            else {
-                JoinSource::L(i)
-            }
-        })
-        .chain(
-            projected_cols_right
-            .iter()
-            .enumerate()
-            .map(|(i, _)|
-                JoinSource::R(i)
-            )
-        )
-        .collect();
-
-    let left_na = left.borrow().flow_node_addr().unwrap();
-    let right_na = right.borrow().flow_node_addr().unwrap();
-
-    let j = match kind {
-        JoinType::Inner => Join::new(left_na, right_na, JoinType::Inner, join_config),
-        JoinType::Left => Join::new(left_na, right_na, JoinType::Left, join_config),
-    };
-    let n = mig.add_ingredient(String::from(name), column_names.as_slice(), j);
-
-    FlowNode::New(n)
-}
-
-fn make_latest_node(
-    name: &str,
-    parent: MirNodeRef,
-    columns: &[Column],
-    group_by: &Vec<Column>,
-    mig: &mut Migration,
-) -> FlowNode {
-    let parent_na = parent.borrow().flow_node_addr().unwrap();
-    let column_names = columns.iter().map(|c| &c.name).collect::<Vec<_>>();
-
-    let group_col_indx = group_by
-        .iter()
-        .map(|c| parent.borrow().column_id_for_column(c))
-        .collect::<Vec<_>>();
-
-    let na = mig.add_ingredient(
-        String::from(name),
-        column_names.as_slice(),
-        Latest::new(parent_na, group_col_indx),
-    );
-    FlowNode::New(na)
-}
-
-fn make_project_node(
-    name: &str,
-    parent: MirNodeRef,
-    columns: &[Column],
-    emit: &Vec<Column>,
-    literals: &Vec<(String, DataType)>,
-    mig: &mut Migration,
-) -> FlowNode {
-    let parent_na = parent.borrow().flow_node_addr().unwrap();
-    let column_names = columns.iter().map(|c| &c.name).collect::<Vec<_>>();
-
-    let projected_column_ids = emit.iter()
-        .map(|c| parent.borrow().column_id_for_column(c))
-        .collect::<Vec<_>>();
-
-    let (_, literal_values): (Vec<_>, Vec<_>) = literals.iter().cloned().unzip();
-
-    let n = mig.add_ingredient(
-        String::from(name),
-        column_names.as_slice(),
-        Project::new(
-            parent_na,
-            projected_column_ids.as_slice(),
-            Some(literal_values),
-        ),
-    );
-    FlowNode::New(n)
-}
-
-fn make_topk_node(
-    name: &str,
-    parent: MirNodeRef,
-    columns: &[Column],
-    order: &Option<Vec<(Column, OrderType)>>,
-    group_by: &Vec<Column>,
-    k: usize,
-    offset: usize,
-    mig: &mut Migration,
-) -> FlowNode {
-    let parent_na = parent.borrow().flow_node_addr().unwrap();
-    let column_names = columns.iter().map(|c| &c.name).collect::<Vec<_>>();
-
-    let group_by_indx = if group_by.is_empty() {
-        // no query parameters, so we index on the first column
-        vec![0 as usize]
-    } else {
-        group_by
-            .iter()
-            .map(|c| parent.borrow().column_id_for_column(c))
-            .collect::<Vec<_>>()
-    };
-
-    let cmp_rows = match *order {
-        Some(ref o) => {
-            assert_eq!(offset, 0); // Non-zero offset not supported
-
-            let columns: Vec<_> = o.iter()
-                .map(|&(ref c, ref order_type)| {
-                    // SQL and Soup disagree on what ascending and descending order means, so do the
-                    // conversion here.
-                    let reversed_order_type = match *order_type {
-                        OrderType::OrderAscending => OrderType::OrderDescending,
-                        OrderType::OrderDescending => OrderType::OrderAscending,
-                    };
-                    (parent.borrow().column_id_for_column(c), reversed_order_type)
-                })
-                .collect();
-
-            columns
-        }
-        None => Vec::new(),
-    };
-
-    // make the new operator and record its metadata
-    let na = mig.add_ingredient(
-        String::from(name),
-        column_names.as_slice(),
-        ops::topk::TopK::new(parent_na, cmp_rows, group_by_indx, k),
-    );
-    FlowNode::New(na)
-}
-
-fn materialize_leaf_node(node: &MirNodeRef, key_cols: &Vec<Column>, mig: &mut Migration) {
-    let na = node.borrow().flow_node_addr().unwrap();
-
-    // we must add a new reader for this query. This also requires adding an identity node (at
-    // least currently), since a node can only have a single associated reader. However, the
-    // identity node exists at the MIR level, so we don't need to consider it here, as it has
-    // already been added.
-
-    // TODO(malte): consider the case when the projected columns need reordering
-
-    if !key_cols.is_empty() {
-        // TODO(malte): this does not yet cover the case when there are multiple query
-        // parameters, which requires compound key support on Reader nodes.
-        //assert_eq!(key_cols.len(), 1);
-        let first_key_col_id = node.borrow()
-            .column_id_for_column(key_cols.iter().next().unwrap());
-        mig.maintain(na, first_key_col_id);
-    } else {
-        // if no key specified, default to the first column
-        mig.maintain(na, 0);
-    }
-}
-=======
-pub type MirNodeRef = Rc<RefCell<node::MirNode>>;
->>>>>>> 8590bff9
+pub type MirNodeRef = Rc<RefCell<node::MirNode>>;