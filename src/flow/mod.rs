use petgraph;
use clocked_dispatch;
use parking_lot;

use std::fmt;
use std::fmt::Debug;
use std::sync::mpsc;
use std::sync;
use std::thread;
use std::cmp::Ordering;

use std::collections::HashMap;
use std::collections::HashSet;
use std::collections::BinaryHeap;

pub use petgraph::graph::NodeIndex;

use ops;

// TODO: add an "uninstantiated query" type

pub trait View<Q: Clone + Send>: Debug {
    type Update: Clone + Send;
    type Data: Clone + Send;
    type Params: Send;

    /// Execute a single concrete query, producing an iterator over all matching records.
    fn find<'a>(&'a self,
                &HashMap<NodeIndex,
                         Box<Fn(Self::Params, i64) -> Vec<(Self::Data, i64)> + Send + Sync>>,
                Option<Q>,
                Option<i64>)
                -> Vec<(Self::Data, i64)>;

    /// Process a new update. This may optionally produce a new update to propagate to child nodes
    /// in the data flow graph.
    fn process(&self,
               Self::Update,
               NodeIndex,
               Option<&Q>,
               i64,
               &HashMap<NodeIndex,
                        Box<Fn(Self::Params, i64) -> Vec<(Self::Data, i64)> + Send + Sync>>)
               -> Option<Self::Update>;

    /// Suggest fields of this view, or its ancestors, that would benefit from having an index.
    /// The passed node index is the index of the current node.
    fn suggest_indexes(&self, NodeIndex) -> HashMap<NodeIndex, Vec<usize>>;

    /// Resolve where the given field originates from. If this view is materialized, None should be
    /// returned.
    fn resolve(&self, usize) -> Option<Vec<(NodeIndex, usize)>>;

    /// Add an index on the given field.
    fn add_index(&self, usize);

    /// Called to indicate that the node will not receive any future queries with timestamps
    /// earlier than or equal to the given timestamp.
    fn safe(&self, i64);

    /// Called when a view is added after the system has already been operational (i.e., ts > 0).
    /// This is called before the view is given any operations to process, and should initialize
    /// any internal state (such as materialized data) such that the node is ready to process
    /// subsequent updates at timestamps after the given initialization timestamp.
    fn init_at(&self,
               i64,
               &HashMap<NodeIndex,
                        Box<Fn(Self::Params, i64) -> Vec<(Self::Data, i64)> + Send + Sync>>);

    /// Returns the underlying operator for this view (if any).
    /// This is a bit of a hack, but the only way to introspect on views for the purpose of graph
    /// transformations.
    fn operator(&self) -> Option<&ops::NodeType>;

    /// Returns the name of this view.
    fn name(&self) -> &str;

    /// Returns the arguments to this view.
    fn args(&self) -> &[String];
}

pub trait FillableQuery {
    type Params;
    fn fill(&mut self, Self::Params);
}

/// Holds flow graph node state that may change as new nodes are added to the graph.
struct Context<T: Clone + Send> {
    txs: Vec<mpsc::SyncSender<(NodeIndex, Option<T>, i64)>>,

    // this deserves some attention.
    // this contains the set of minimum timestamp trackers it should check in order to see whether
    // it's safe to absorb up to a given timestamp. For example, say that node A has descendants B
    // and C. B is materialized, C is not. C has the descendant D, which is materialized. No
    // queries below B or D should ever reach A, and thus it is safe for A to absorb updates with
    // a timestamp lower than that of min(ts_B, ts_D). In this case, the map would contain an
    // entry {A => [ts_B, ts_D]}. The map is inside an arc-lock, such that it can be shared
    // between threads, but can still be updated if the data flow graph is extended (which might
    // add additional descendants).
    min_check: Vec<sync::Arc<sync::atomic::AtomicIsize>>,
}
type SharedContext<T: Clone + Send> = sync::Arc<parking_lot::Mutex<Context<T>>>;

struct NodeState<Q: Clone + Send + Sync, U: Clone + Send, D: Clone + Send, P: Send> {
    name: NodeIndex,
    inner: sync::Arc<View<Q, Update = U, Data = D, Params = P> + Send + Sync>,
    srcs: Vec<NodeIndex>,
    input: mpsc::Receiver<(NodeIndex, Option<U>, i64)>,
    aqfs: sync::Arc<HashMap<NodeIndex, Box<Fn(P, i64) -> Vec<(D, i64)> + Send + Sync>>>,
    context: SharedContext<U>,
    ancestor_qs: HashMap<NodeIndex, sync::Arc<Q>>,
    processed_ts: sync::Arc<sync::atomic::AtomicIsize>,
    init_ts: i64,
}

/// `Delayed` is used to keep track of messages that cannot yet be safely delivered because it
/// would violate the in-order guarantees.
///
/// `Delayed` structs are ordered by their timestamp such that the *lowest* is the "highest". This
/// is so that `Delayed` can easily be used in a `BinaryHeap`.
struct Delayed<T> {
    ts: i64,
    data: T,
}

impl<T> PartialEq for Delayed<T> {
    fn eq(&self, other: &Delayed<T>) -> bool {
        other.ts == self.ts
    }
}

impl<T> PartialOrd for Delayed<T> {
    fn partial_cmp(&self, other: &Delayed<T>) -> Option<Ordering> {
        Some(self.cmp(other))
    }
}

impl<T> Eq for Delayed<T> {}

impl<T> Ord for Delayed<T> {
    fn cmp(&self, other: &Delayed<T>) -> Ordering {
        other.ts.cmp(&self.ts)
    }
}

/// `FlowGraph` is the main entry point for all of distributary. It provides methods to construct,
/// update, and execute a data flow graph.
///
/// The `FlowGraph` is heavily parameterized to simplify testing. Admittedly, the type signature
/// could probably be simplified while maintaining enough flexibility for testing, but oh well. The
/// type arguments are:
///
///  - `Q`: The type used for queries that are assigned to the edges of the graph.
///  - `U`: The type used for updates that propagate through the graph.
///  - `D`: The type used for records (`D`ata), i.e., what is returned by view queries, and what is
///         inserted by users of `FlowGraph` using the channels returned by `run()`.
///  - `P`: The type used for parameters given to views to query them. This could probably be
///         merged with `Q` in some sensible fashion by giving `Q` an associated type.
///
/// When a new `FlowGraph` has been constructed, it will first be used to construct a graph using
/// `incorporate()`. This method takes a `View` and a set of ancestor nodes (with associated
/// queries). In general, any `NodeType` can be used to make a view by passing it to `new` along
/// with its field names and a boolean marking whether that node should be materialized. To
/// construct a simple two-node graph that logs votes and keeps vote counts up to date:
///
/// ```
/// use distributary::*;
///
/// let mut g = FlowGraph::new();
///
/// // set up a base node and a view
/// let vote = g.incorporate(new(&["user", "id"], true, Base {}), vec![]);
/// let votecount = g.incorporate(
///     new(&["id", "votes"], true, Aggregation::COUNT.new(vote, 0, 2)),
///     vec![(Query::new(&[true, true], Vec::new()), vote)]
/// );
/// # drop(vote);
/// # drop(votecount);
/// ```
///
/// Once a graph has been constructed, `run()` should be called to start execution of the data flow
/// graph. `run()` returns objects that can be used to insert records and query the various views
/// in the graph:
///
/// ```
/// # #[macro_use] extern crate shortcut;
/// # #[macro_use] extern crate distributary;
/// # fn main() {
/// # use std::time::Duration;
/// # use std::thread::sleep;
/// # use shortcut;
/// # use distributary::*;
/// # let mut g = FlowGraph::new();
/// # let vote = g.incorporate(new(&["user", "id"], true, Base {}), vec![]);
/// # let votecount = g.incorporate(
/// #     new(&["id", "votes"], true, Aggregation::COUNT.new(vote, 0, 2)),
/// #     vec![(Query::new(&[true, true], Vec::new()), vote)]
/// # );
/// // start the data flow graph
/// let (put, get) = g.run(10);
///
/// // put can now be used to insert votes
/// put[&vote].send(vec![1.into(), 1.into()]);
/// put[&vote].send(vec![2.into(), 1.into()]);
/// put[&vote].send(vec![3.into(), 1.into()]);
/// put[&vote].send(vec![1.into(), 2.into()]);
/// put[&vote].send(vec![2.into(), 2.into()]);
///
/// // allow them to propagate before querying
/// sleep(Duration::from_millis(100));
///
/// // get can be used to query votecount
/// assert_eq!(
///     {
///         use shortcut::{Condition,Comparison,Value};
///         get[&votecount](Some(Query::new(
///             &[true, true], // select both fields
///             vec![Condition {
///                 column: 0, // filter on id
///                 cmp: Comparison::Equal(Value::Const(1.into())), // == 1
///             }]
///         )))
///     }[0], // get the first (and only) result row
///     vec![1.into(), 3.into()]
/// )
/// # }
/// ```
pub struct FlowGraph<Q, U, D, P> where
    Q: Clone + Send + Sync,
    U: Clone + Send,
    D: Clone + Send,
    P: Send
{
    graph: petgraph::Graph<Option<sync::Arc<View<Q, Update=U, Data=D, Params=P> + 'static + Send + Sync>>,
                           Option<sync::Arc<Q>>>,
    source: petgraph::graph::NodeIndex,
    mins: HashMap<petgraph::graph::NodeIndex, sync::Arc<sync::atomic::AtomicIsize>>,
    wait: Vec<thread::JoinHandle<()>>,
    dispatch: clocked_dispatch::Dispatcher<D>,

    contexts: HashMap<petgraph::graph::NodeIndex, SharedContext<U>>,
}

impl<Q, U, D, P> FlowGraph<Q, U, D, P>
    where Q: 'static + FillableQuery<Params = P> + Clone + Debug + Send + Sync,
          U: 'static + Clone + Send,
          D: 'static + Clone + Send + Into<U>,
          P: 'static + Send
{
    /// Construct a new, empy data flow graph.
    pub fn new() -> FlowGraph<Q, U, D, P> {
        let mut graph = petgraph::Graph::new();
        let source = graph.add_node(None);
        FlowGraph {
            graph: graph,
            source: source,
            mins: HashMap::default(),
            wait: Vec::default(),
            dispatch: clocked_dispatch::new(20),
            contexts: HashMap::default(),
        }
    }

<<<<<<< HEAD
    pub fn graph(&self) -> (&petgraph::Graph<Option<sync::Arc<View<Q, Update=U, Data=D, Params=P> + 'static + Send + Sync>>, Option<sync::Arc<Q>>>, NodeIndex) {
        (&self.graph, self.source)
    }

=======
    /// Query all nodes for what indices they believe should be maintained, and apply those to the
    /// graph.
    ///
    /// This function is somewhat complicated by the fact that we need to push indices through
    /// non-materialized views so that they end up on the columns of the views that will actually
    /// query into a table of some sort.
>>>>>>> 4d6bbbdc
    fn add_indices(&mut self) {
        // figure out what indices we should add
        let mut indices = petgraph::BfsIter::new(&self.graph, self.source)
            .filter(|&node| node != self.source)
            .flat_map(|node| self.graph[node].as_ref().unwrap().suggest_indexes(node).into_iter())
            .fold(HashMap::new(), |mut hm, (v, idxs)| {
                assert!(v != self.source);
                hm.entry(v).or_insert_with(HashSet::new).extend(idxs.into_iter());
                hm
            });

        // only index on materialized views
        {
            let mut leftover_indices: HashMap<_, _> = indices.drain().collect();
            let mut tmp = HashMap::new();
            while !leftover_indices.is_empty() {
                for (v, cols) in leftover_indices.drain() {
                    assert!(v != self.source);

                    let node = self.graph[v].as_ref().unwrap();

                    for col in cols.into_iter() {
                        let really = node.resolve(col);
                        if let Some(really) = really {
                            // this view is not materialized. the index should instead be placed on
                            // the corresponding columns of this view's inputs
                            for (v, col) in really.into_iter() {
                                tmp.entry(v).or_insert_with(HashSet::new).insert(col);
                            }
                        } else {
                            // this view is materialized, so we should index this column
                            indices.entry(v).or_insert_with(HashSet::new).insert(col);
                        }
                    }
                }
                leftover_indices.extend(tmp.drain());
            }
        }

        // add the indices we found
        for (v, cols) in indices.into_iter() {
            let node = self.graph[v].as_ref().unwrap();
            for col in cols {
                println!("adding index on column {:?} of view {:?}", col, v);
                // TODO: don't re-add indices that already exist
                node.add_index(col);
            }
        }
    }

    /// Build and update the node state used by `FlowGraph::inner` to track information about its
    /// outgoing neighbors for the purposes of absorbption.
    fn build_contexts(&mut self,
                      start: &mut HashMap<NodeIndex, mpsc::Receiver<(NodeIndex, Option<U>, i64)>>,
                      new: &HashSet<NodeIndex>,
                      buf: usize)
                      -> HashMap<NodeIndex, i64> {
        use std::collections::hash_map::Entry;

        // allocate contexts for all new nodes
        let mut new_ins = HashMap::with_capacity(new.len());
        for node in new.iter() {
            if let Entry::Vacant(v) = self.contexts.entry(*node) {
                let (tx, rx) = mpsc::sync_channel(buf);
                v.insert(sync::Arc::new(parking_lot::Mutex::new(Context {
                    txs: vec![],
                    min_check: Vec::new(),
                })));
                if !start.contains_key(node) {
                    new_ins.insert(*node, tx);
                    start.insert(*node, rx);
                }
            }
        }

        // there are two things we need to do in order to set up all the contexts correctly (this
        // includes setting up new ones as well as updating old ones). first, we need to ensure
        // that every node's min_check contains all of its immediate children. second, we need to
        // add every node to its parents' output buses. note that we update the nodes in BFS order.
        // this is necessary because the locks need to be taken such that an upstream node isn't
        // holding the lock while trying to send to a downstream node that we have already locked.
        let mut max_absorbed = HashMap::new();
        for node in petgraph::BfsIter::new(&self.graph, self.source) {
            if node == self.source {
                continue;
            }

            let mut ctx = self.contexts[&node].lock();

            // find all of this node's closest materialized descendants and leaves
            let mut descendants = Vec::new();
            let mut visit = self.graph.neighbors(node).collect::<Vec<_>>();
            while !visit.is_empty() {
                let mut tmp = Vec::new();
                for desc in visit.drain(..) {
                    let d = self.graph[desc].as_ref().unwrap();
                    if d.resolve(0).is_none() {
                        // materialized
                        descendants.push(desc);
                    } else {
                        // not materialized
                        // is it a leaf node?
                        let mut neighbors = self.graph.neighbors(desc).peekable();
                        if neighbors.peek().is_none() {
                            // yes -- we are bound by its ts since it might issue queries with
                            // its current timestamp if invoked by a client
                            descendants.push(desc);
                        } else {
                            // no -- look for materialized nodes/leaves in its children
                            //
                            // TODO
                            // what if an external query is issued to *this* node?
                            // does it break in that case?
                            tmp.extend(neighbors);
                        }
                    }
                }
                visit.extend(tmp.drain(..));
            }

            // keep track of how much each node *may* have absorbed, as this places a lower bound
            // on what timestamp its new children can initialize on. we know that this value can't
            // increase until all new children have been initialized, because those new children
            // will be the new min with their processed_ts = 0.
            let may_have_absorbed = descendants.iter()
                .filter(|&n| !new.contains(n))
                .map(|&n| &self.mins[&n])
                .map(|m| m.load(sync::atomic::Ordering::Relaxed) as i64)
                .min();

            // if the view used to have no children, it is allowed to absorb immediately. in that
            // case, we should consider it to be absorbed up to its processed_ts.
            let may_have_absorbed =
                may_have_absorbed.unwrap_or_else(|| {
                    self.mins[&node].load(sync::atomic::Ordering::Relaxed) as i64
                });

            max_absorbed.insert(node, may_have_absorbed);

            // find all their atomic min counters
            let mins = descendants.into_iter()
                .map(|desc| self.mins[&desc].clone())
                .collect::<Vec<_>>();

            // and update the node's entry in min_check so it will see any new nodes
            ctx.min_check.clear();
            ctx.min_check.extend(mins.into_iter());

            // if the node has any new children, add those as receivers to our output bus
            for new_child in self.graph
                .neighbors_directed(node, petgraph::EdgeDirection::Outgoing)
                .filter(|ni| new.contains(ni)) {
                ctx.txs.push(new_ins[&new_child].clone());
            }
        }

        let latest =
            self.mins.values().map(|m| m.load(sync::atomic::Ordering::Relaxed) as i64).max();

        // when a node initializes itself, it is going to query all its ancestors at some ts. that
        // ts needs to be >= the latest timestamp absorbed by those ancestors. at this point, the
        // ancestors all know about the new children (with ts = 0), so they won't absorb any more
        // until the children have initialized, so it's safe to initialize at whatever the max
        // absorbed ts was amongst all parents.
        //
        // we need to iterate through the nodes in BFS order so that we can set max_absorbed for
        // the new nodes along the way. if we didn't, new nodes that only depend on other new nodes
        // would observe only max_absorbed[..] = 0 and hence would see their init_ts at 0. this is
        // not correct. and furthermore, even if those new nodes *tried* to init at that time, they
        // would fail, because that time would be in the absorbed state.
        for node in petgraph::BfsIter::new(&self.graph, self.source) {
            if !new.contains(&node) {
                continue;
            }

            let may_find_at = self.graph
                .neighbors_directed(node, petgraph::EdgeDirection::Incoming)
                .filter(|&n| n != self.source)
                .map(|p| max_absorbed[&p])
                .max()
                .or(latest.clone()); // base nodes are fully up-to-date

            if let Some(ts) = may_find_at {
                max_absorbed.insert(node, ts);
            } else {
                // None would be if there were no previous nodes (and so latest wasn't set).
                // in that case, the correct value for max_absorbed is 0, which is what it'll
                // already be.
            }
        }

        new.iter().map(|&n| (n, max_absorbed.remove(&n).unwrap())).collect()
    }

    /// Builds the ancestor query function for all nodes.
    ///
    /// In order to query a node, we need to know how to query all its ancestors. specifically, we
    /// need to combine the query along the edges to all ancestors witht he query function on those
    /// ancestors. for example, if we have a --[q1]--> b --[q2]--> c, and c wants to query from be,
    /// the arguments to b.query should be q2, along with a function that lets b query from a. that
    /// function should call a.query with q1, and a way for a to query its ancestors. this
    /// continues all the way back to the base nodes whose ancestor query function list is emtpy.
    fn make_aqfs(&self)
                 -> HashMap<NodeIndex,
                            sync::Arc<HashMap<NodeIndex,
                                              Box<Fn(P, i64) -> Vec<(D, i64)> + 'static + Send + Sync>>>> {
        // TODO: technically we could re-use aqfs for "old" nodes
        let mut aqfs = HashMap::new();
        for node in petgraph::BfsIter::new(&self.graph, self.source) {
            if node == self.source {
                continue;
            }

            if self.graph.neighbors_directed(node, petgraph::EdgeDirection::Incoming).next() ==
               Some(self.source) {
                // we're a base node, so we can be queried without any ancestor query functions
                aqfs.insert(node, sync::Arc::new(HashMap::new()));
                continue;
            }

            // since we're doing a bfs, the ancestor queries for all our ancestors are already in
            // aqfs. the arguments we need are the queries stored in edges to us executed using the
            // .query for each corresponding ancestor.
            let aqf = self.graph
                .edges_directed(node, petgraph::EdgeDirection::Incoming)
                .map(|(ni, e)| {
                    // get the query for this ancestor
                    let q = e.as_ref().unwrap().clone();
                    // find the ancestor's node
                    let a = self.graph[ni].as_ref().unwrap().clone();
                    // and its min value
                    let m = self.mins[&ni].clone();
                    // find the ancestor query functions for the ancestor's .query
                    let aqf = aqfs[&ni].clone();
                    // execute the ancestor's .query using the query that connects it to us
                    let f = Box::new(move |p: P, ts: i64| -> Vec<(D, i64)> {
                        let mut q_cur = (*q).clone();
                        q_cur.fill(p);
                        if ts != i64::max_value() {
                            while ts > m.load(sync::atomic::Ordering::Acquire) as i64 {
                                thread::yield_now();
                            }
                        }
                        a.find(&aqf, Some(q_cur), Some(ts))
                    }) as Box<Fn(P, i64) -> Vec<(D, i64)> + 'static + Send + Sync>;
                    (ni, f)
                })
                .collect();

            aqfs.insert(node, sync::Arc::new(aqf));
        }
        aqfs
    }

    /// Execute any changes to the data flow graph since the last call to `run()`.
    ///
    /// `run()` sets up ancestor query functions, finds indices, and builds the state each new node
    /// needs to keep track of in order to function correctly. This includes telling any existing
    /// ancestors of new nodes about their new children.
    ///
    /// Once the necessary bookkeeping has been done, `run()` will spawn two different types of
    /// threads (ignoring `clocked_dispatch`):
    ///
    ///  - For every node, a thread is spawned that runs `FlowGraph::inner()` for that node.
    ///    `inner()` listens for incoming records from all of a node's ancestors, delays them if
    ///    necessary, and then calls the node's `process()` method to process the received updates.
    ///  - For every `Base` node, a thread is spawned that listens for incoming records from the
    ///    `clocked_dispatch` dispatcher, and wraps the record in a tuple with
    ///
    ///     - source node
    ///     - the record as a `U`
    ///     - time stamp
    ///
    ///    This is done so that the `Base` nodes can use the same `.inner` method as the other
    ///    nodes in the graph (i.e., so that they can process the same kind of incoming tuples)
    ///    without requiring the user to insert those tuples.
    ///
    /// It may be instructive to read through `FlowGraph::inner()`, as well as look at what state
    /// is passed to it in `NodeState` to better understand what each node is doing.
    /// `FlowGraph::run()` is likely to be less interesting.
    ///
    /// `run()` will return two maps, one mapping the `NodeIndex` of every `Base` node to a channel
    /// on which new records can be sent, and one mapping the `NodeIndex` of every node to a
    /// function that will query that node when called.
    pub fn run(&mut self,
               buf: usize)
               -> (HashMap<NodeIndex, clocked_dispatch::ClockedSender<D>>,
                   HashMap<NodeIndex, Box<Fn(Option<Q>) -> Vec<D> + 'static + Send + Sync>>) {

        // which nodes are new?
        let new = petgraph::BfsIter::new(&self.graph, self.source)
            .filter(|&n| n != self.source)
            .filter(|n| !self.contexts.contains_key(n))
            .collect::<HashSet<_>>();

        // TODO: transform the graph to aid in view re-use

        // create an entry in the min map for each new node to track how up-to-date it is
        for node in new.iter() {
            self.mins.insert(*node, sync::Arc::new(sync::atomic::AtomicIsize::new(0)));
        }

        // set up in-channels for each base record node
        let mut incoming = HashMap::new();
        let mut start = HashMap::new();
        for base in self.graph.neighbors(self.source) {
            if !new.contains(&base) {
                continue;
            }

            let (tx, rx) = self.dispatch.new(format!("{}-in", base.index()),
                                             format!("{}-out", base.index()));

            // automatically add source node and timestamp to all incoming facts so users don't
            // have to add this themselves.
            let (px_tx, px_rx) = mpsc::sync_channel(buf);
            let root = self.source;
            thread::spawn(move || {
                for (r, ts) in rx.into_iter() {
                    px_tx.send((root, r.map(|r| r.into()), ts as i64)).unwrap();
                }
            });
            incoming.insert(base, tx);
            start.insert(base, px_rx);
        }

        // initialize all new contexts (min_check + bus)
        // and hook them into existing contexts (i.e., connect buses and update min_checks)
        let init_at = self.build_contexts(&mut start, &new, buf);

        // set up query functions
        let mut aqfs = self.make_aqfs();

        // expose queries in a friendly format to outsiders
        let mut qs = HashMap::with_capacity(aqfs.len());
        for node in new.iter() {
            let aqf = aqfs[node].clone();
            let aqf = aqf.clone();
            let n = self.graph[*node].as_ref().unwrap().clone();
            let func = Box::new(move |q: Option<Q>| -> Vec<D> {
                n.find(&aqf, q, None).into_iter().map(|(r, _)| r).collect()
            }) as Box<Fn(Option<Q>) -> Vec<D> + 'static + Send + Sync>;

            qs.insert(*node, func);
        }

        // add any new indices
        self.add_indices();

        // spin up all the worker threads
        for (node, init_ts) in init_at.into_iter() {
            let srcs = self.graph
                .edges_directed(node, petgraph::EdgeDirection::Incoming)
                .map(|(ni, _)| ni)
                .collect::<Vec<_>>();

            let ancestor_qs = srcs.iter()
                .map(|&ni| ni)
                .filter(|&ni| ni != self.source)
                .map(|ni| {
                    (ni,
                     self.graph
                        .find_edge(ni, node)
                        .map(|e| self.graph[e].as_ref().unwrap().clone())
                        .unwrap())
                })
                .collect();

            let state = NodeState {
                name: node,
                inner: self.graph[node].as_ref().unwrap().clone(),
                srcs: srcs,
                input: start.remove(&node).unwrap(),
                aqfs: aqfs.remove(&node).unwrap(),
                context: self.contexts[&node].clone(),
                processed_ts: self.mins[&node].clone(),
                ancestor_qs: ancestor_qs,
                init_ts: init_ts,
            };

            // start a thread for managing this node.
            // basically just a rx->process->tx loop.
            self.wait.push(thread::spawn(move || Self::inner(state)));
        }

        (incoming, qs)
    }

    fn inner(state: NodeState<Q, U, D, P>) {
        use std::collections::VecDeque;

        let NodeState { name,
                        inner,
                        srcs,
                        input,
                        aqfs,
                        context,
                        processed_ts,
                        ancestor_qs,
                        init_ts } = state;

        let mut delayed = BinaryHeap::new();
        let mut freshness: HashMap<_, _> = srcs.into_iter().map(|ni| (ni, 0i64)).collect();
        let mut min = 0i64;
        let mut desc_min: Option<(usize, i64)> = None;

        // if there are queued items that we missed during migration, we want to handle those
        // first. however, we also don't want to completely block the sender either. we'd instead
        // like to apply smooth back pressure to the node above us. we do this by processing two
        // updates from the queue for every one we read from the incoming channel. note that
        // reading from the channel just entails adding to the back of the queue (since we need to
        // process in order).
        let mut missed = VecDeque::new();
        let mut siphon = false;

        if init_ts != 0 {
            let mig_done = sync::Arc::new(sync::atomic::AtomicBool::new(false));

            // spin off the migration in a separate thread so we don't block our upstream
            let aqfs_cp = aqfs.clone();
            let inner_cp = inner.clone();
            let mig_done_cp = mig_done.clone();
            let proc_ts = processed_ts.clone();

            let mig = thread::spawn(move || {
                inner_cp.init_at(init_ts, &aqfs_cp);
                proc_ts.store(init_ts as isize, sync::atomic::Ordering::Release);
                mig_done_cp.store(true, sync::atomic::Ordering::SeqCst);
            });

            // we now want to wait for the migration to be done, but also receive anything on our
            // incoming channel. once the migration is done, we want to start processing normally.
            // there is, unfortunately, no neat way to achieve this currently, as Rust doesn't
            // currently have a good select!() mechanism, which would allow us to have the
            // migration thread send us a message on some one-off channel when it was done. and
            // even if it did, clocked-dispatch doesn't currently support it.
            //
            // so, we instead resort to good-ol' polling.
            while !mig_done.load(sync::atomic::Ordering::SeqCst) {
                use std::sync::mpsc;
                match input.try_recv() {
                    Ok(x) => missed.push_back(x),
                    Err(mpsc::TryRecvError::Disconnected) => {
                        // there are no more things
                        // we're just waiting for migration to finish
                        // then we need to process the backlog
                        // and then we can finish
                        // no need to keep trying to receive
                        break;
                    }
                    Err(mpsc::TryRecvError::Empty) => {
                        // wait and try again
                        thread::yield_now();
                    }
                }
            }

            mig.join().unwrap();
        }

        'rx: while let Some((src, u, ts)) = missed.pop_front().or_else(|| input.recv().ok()) {
            use std::ops::Deref;
            assert!(ts >= min);

            // for every two updates we process, we want to receive once from our input, to avoid
            // blocking our upstream completely. we do this by alternating a flag, only reading
            // from our input when the flag is true (and we still have a backlog).
            if !missed.is_empty() {
                if siphon {
                    // we didn't receive last time through, so we'll receive now. there might be
                    // nothing for us, in which case we might as well use the time to keep
                    // processing our backlog instead.
                    if let Ok(x) = input.try_recv() {
                        missed.push_back(x);
                    }
                    siphon = false;
                } else {
                    // we received last time, so to achieve the 2:1 ratio, we shouldn't receive
                    // this time. instead, just set the flag so we'll receive next time.
                    siphon = true;
                }
            }

            if ts == min {
                let u = u.and_then(|u| {
                    inner.process(u, src, ancestor_qs.get(&src).map(Deref::deref), ts, &aqfs)
                });
                processed_ts.store(ts as isize, sync::atomic::Ordering::Release);

                for tx in context.lock().txs.iter_mut() {
                    tx.send((name, u.clone(), ts)).unwrap();
                }
                continue;
            }

            if let Some(u) = u {
                // this *may* be taken out again immediately if the min is raised to the
                // given ts, but meh, we accept that overhead for the simplicity of the
                // code.
                delayed.push(Delayed {
                    data: (src, u),
                    ts: ts,
                });
            }

            let old_ts = freshness[&src];
            *freshness.get_mut(&src).unwrap() = ts;

            if old_ts != min {
                // min can't have changed, so there's nothing to process yet
                continue;
            }

            let new_min = freshness.values()
                .min()
                .and_then(|m| Some(*m))
                .unwrap_or(i64::max_value() - 1);

            if new_min == min {
                // min didn't change, so no updates have been released
                continue;
            }

            // the min has changed!
            min = new_min;
            // process any delayed updates *in order*

            // keep track of the largest timestamp we've processed a message with.
            // this is so that, if there was no data for the current ts, we'll still
            // remember to forward a None for the latest time.
            let mut forwarded = 0;

            // keep looking for a candidate to send
            loop {
                // find the smallest in `delay`
                let next = delayed.peek().and_then(|d| Some(d.ts)).unwrap_or(min + 1);
                //  process it if it is early enough
                if next <= min {
                    let d = delayed.pop().unwrap();
                    let ts = d.ts;
                    let (src, u) = d.data;

                    let u =
                        inner.process(u, src, ancestor_qs.get(&src).map(Deref::deref), ts, &aqfs);
                    processed_ts.store(ts as isize, sync::atomic::Ordering::Release);

                    if u.is_some() {
                        forwarded = ts;
                        for tx in context.lock().txs.iter_mut() {
                            tx.send((name, u.clone(), ts)).unwrap();
                        }
                    }
                    continue;
                }

                // no delayed message has a timestamp <= min
                break;
            }

            // make sure all dependents know how up-to-date we are
            // even if we didn't send a delayed message for the min
            if forwarded < min && min != i64::max_value() - 1 {
                processed_ts.store(min as isize, sync::atomic::Ordering::Release);
                for tx in context.lock().txs.iter_mut() {
                    tx.send((name, None, min)).unwrap();
                }
            }

            // check if descendant min has changed so we can absorb?
            let mut ctx = context.lock();
            let mc = &mut ctx.min_check;
            let mut previous = 0;
            if let Some((n, min)) = desc_min {
                // the min certainly hasn't changed if the previous min is still there
                let new = mc[n].load(sync::atomic::Ordering::Relaxed) as i64;
                if new > min {
                    previous = min;
                    desc_min = None;
                }
            }

            if desc_min.is_none() {
                // we don't know if the current min has changed, so check all descendants
                desc_min = mc.iter()
                    .map(|m| m.load(sync::atomic::Ordering::Relaxed) as i64)
                    .enumerate()
                    .min_by_key(|&(_, m)| m);

                if let Some((_, m)) = desc_min {
                    if m > previous {
                        // min changed -- safe to absorb
                        inner.safe(m - 1);
                    }
                } else {
                    // there are no materialized descendants
                    // TODO: what is the right thing to do here?
                    // for now, we simply always absorb in this case
                    inner.safe(min - 1);
                }
            }
        }
    }

    /// Add the given `View` node into the graph as a child of the given ancestors.
    // TODO
    // we need a better way of ensuring that the Q for each node matches what the node *thinks*
    // that query should be. for example, an aggregation expects to be able to query over all the
    // fields except its input field (self.over), latest expects the query to be on all key fields
    // (and only those fields), in order, etc.
    pub fn incorporate<V: 'static + Debug + Send + Sync + View<Q, Update = U, Data = D, Params = P>>
        (&mut self,
         node: V,
         ancestors: Vec<(Q, petgraph::graph::NodeIndex)>)
         -> petgraph::graph::NodeIndex {

        let idx = self.graph.add_node(Some(sync::Arc::new(node)));
        if ancestors.is_empty() {
            // base record node
            self.graph.add_edge(self.source, idx, None);
        } else {
            // derived node -- add edges from all ancestor nodes to node
            for (q, ancestor) in ancestors.into_iter() {
                self.graph.add_edge(ancestor, idx, Some(sync::Arc::new(q)));
            }
        }
        idx
    }
}

impl<Q, U, D, P> Debug for FlowGraph<Q, U, D, P>
    where Q: Clone + Debug + Send + Sync,
          U: Clone + Send,
          D: Clone + Send,
          P: Send
{
    fn fmt(&self, f: &mut fmt::Formatter) -> fmt::Result {
        let dotgraph = petgraph::dot::Dot::new(&self.graph);
        write!(f, "{:?}", dotgraph)
    }
}

impl<Q, U, D, P> Drop for FlowGraph<Q, U, D, P>
    where Q: Clone + Send + Sync,
          U: Clone + Send,
          D: Clone + Send,
          P: Send
{
    fn drop(&mut self) {
        // need to clear all contexts so the every bus is closed
        self.contexts.clear();
        for w in self.wait.drain(..) {
            w.join().unwrap();
        }
    }
}

#[cfg(test)]
mod tests {
    use super::*;
    use std::time;
    use std::sync;
    use std::thread;
    use std::collections::HashMap;

    use ops;

    #[derive(Debug)]
    struct Counter(String, sync::Arc<sync::Mutex<u32>>);

    impl Counter {
        pub fn new(name: &str) -> Counter {
            Counter(name.into(), Default::default())
        }
    }

    impl View<()> for Counter {
        type Update = u32;
        type Data = u32;
        type Params = ();

        fn find(&self,
                aqf: &HashMap<NodeIndex,
                              Box<Fn(Self::Params, i64) -> Vec<(Self::Data, i64)> + Send + Sync>>,
                _: Option<()>,
                _: Option<i64>)
                -> Vec<(Self::Data, i64)> {
            if aqf.len() == 0 {
                vec![(*self.1.lock().unwrap(), 0)]
            } else {
                vec![(aqf.values().map(|f| f((), 0)[0].0).sum(), 0)]
            }
        }

        fn process(&self,
                   u: Self::Update,
                   _: NodeIndex,
                   _: Option<&()>,
                   _: i64,
                   _: &HashMap<NodeIndex,
                               Box<Fn(Self::Params, i64) -> Vec<(Self::Data, i64)> + Send + Sync>>)
                   -> Option<Self::Update> {
            use std::ops::AddAssign;
            let mut x = self.1.lock().unwrap();
            x.add_assign(u);
            Some(u)
        }

        fn suggest_indexes(&self, _: NodeIndex) -> HashMap<NodeIndex, Vec<usize>> {
            HashMap::new()
        }

        fn init_at(&self,
                   _: i64,
                   aqf: &HashMap<NodeIndex,
                                 Box<Fn(Self::Params, i64) -> Vec<(Self::Data, i64)> + Send + Sync>>) {
            if aqf.len() == 0 {
                // base table is already initialized
                return;
            }

            let mut x = self.1.lock().unwrap();
            *x = self.find(aqf, None, None)[0].0;
        }

        fn resolve(&self, _: usize) -> Option<Vec<(NodeIndex, usize)>> {
            None
        }

        fn add_index(&self, _: usize) {
            unreachable!();
        }

        fn safe(&self, _: i64) {}

        fn operator(&self) -> Option<&ops::NodeType> {
            None
        }

        fn name(&self) -> &str {
            ""
        }

        fn args(&self) -> &[String] {
            &[]
        }
    }

    impl FillableQuery for () {
        type Params = ();
        fn fill(&mut self, _: Self::Params) {}
    }

    #[test]
    fn simple_graph() {
        // set up graph
        let mut g = FlowGraph::new();
        let a = g.incorporate(Counter::new("a"), vec![]);
        let (put, get) = g.run(10);

        // send a value
        put[&a].send(1);

        // give it some time to propagate
        thread::sleep(time::Duration::new(0, 10_000_000));

        // send a query
        assert_eq!(get[&a](None), vec![1]);

        // update value again
        put[&a].send(1);

        // give it some time to propagate
        thread::sleep(time::Duration::new(0, 10_000_000));

        // check that value was updated again
        assert_eq!(get[&a](None), vec![2]);
    }

    #[test]
    fn join_graph() {
        // set up graph
        let mut g = FlowGraph::new();
        let a = g.incorporate(Counter::new("a"), vec![]);
        let b = g.incorporate(Counter::new("b"), vec![]);
        let c = g.incorporate(Counter::new("c"), vec![((), a), ((), b)]);
        let (put, get) = g.run(10);

        // send a value on a
        put[&a].send(1);

        // give it some time to propagate
        thread::sleep(time::Duration::new(0, 10_000_000));

        // send a query to c
        assert_eq!(get[&c](None), vec![1]);

        // update value again
        put[&b].send(1);

        // give it some time to propagate
        thread::sleep(time::Duration::new(0, 10_000_000));

        // check that value was updated again
        assert_eq!(get[&c](None), vec![2]);
    }

    #[test]
    fn join_and_forward() {
        // set up graph
        let mut g = FlowGraph::new();
        let a = g.incorporate(Counter::new("a"), vec![]);
        let b = g.incorporate(Counter::new("b"), vec![]);
        let c = g.incorporate(Counter::new("c"), vec![((), a), ((), b)]);
        let d = g.incorporate(Counter::new("d"), vec![((), c)]);
        let (put, get) = g.run(10);

        // send a value on a
        put[&a].send(1);

        // give it some time to propagate
        thread::sleep(time::Duration::new(0, 10_000_000));

        // send a query to d
        assert_eq!(get[&d](None), vec![1]);

        // update value again
        put[&b].send(1);

        // give it some time to propagate
        thread::sleep(time::Duration::new(0, 10_000_000));

        // check that value was updated again
        assert_eq!(get[&d](None), vec![2]);
    }

    #[test]
    fn disjoint_migration() {
        // set up graph
        let mut g = FlowGraph::new();
        let _ = g.incorporate(Counter::new("x"), vec![]);
        let (_p, _g) = g.run(10);

        let a = g.incorporate(Counter::new("a"), vec![]);
        let b = g.incorporate(Counter::new("b"), vec![]);
        let c = g.incorporate(Counter::new("c"), vec![((), a), ((), b)]);
        let d = g.incorporate(Counter::new("d"), vec![((), c)]);
        let (put, get) = g.run(10);

        // send a value on a
        put[&a].send(1);

        // give it some time to propagate
        thread::sleep(time::Duration::new(0, 10_000_000));

        // send a query to d
        assert_eq!(get[&d](None), vec![1]);

        // update value again
        put[&b].send(2);

        // give it some time to propagate
        thread::sleep(time::Duration::new(0, 10_000_000));

        // check that value was updated again
        assert_eq!(get[&d](None), vec![3]);
    }

    #[test]
    fn overlap_migration() {
        // set up graph
        let mut g = FlowGraph::new();
        let a = g.incorporate(Counter::new("a"), vec![]);
        let x = g.incorporate(Counter::new("x"), vec![((), a)]);
        let (put_1, get_1) = g.run(10);

        let b = g.incorporate(Counter::new("b"), vec![]);
        let c = g.incorporate(Counter::new("c"), vec![((), a), ((), b)]);
        let d = g.incorporate(Counter::new("d"), vec![((), c)]);
        let (put, get) = g.run(10);

        // send a value on a
        put_1[&a].send(1);

        // give it some time to propagate
        thread::sleep(time::Duration::new(0, 10_000_000));

        // see that result appeared at d
        assert_eq!(get[&d](None), vec![1]);

        // and at x
        assert_eq!(get_1[&x](None), vec![1]);

        // update value again
        put[&b].send(1);

        // give it some time to propagate
        thread::sleep(time::Duration::new(0, 10_000_000));

        // check that value was updated again
        assert_eq!(get[&d](None), vec![2]);
    }

    #[test]
    fn migration_initialization() {
        // set up graph
        let mut g = FlowGraph::new();
        let a = g.incorporate(Counter::new("a"), vec![]);
        let x = g.incorporate(Counter::new("x"), vec![((), a)]);
        let (put_1, get_1) = g.run(10);

        // send a value on a
        put_1[&a].send(1);

        // give it some time to propagate
        thread::sleep(time::Duration::new(0, 10_000_000));

        // see that result appeared at x
        assert_eq!(get_1[&x](None), vec![1]);

        // perform migration
        let b = g.incorporate(Counter::new("b"), vec![]);
        let c = g.incorporate(Counter::new("c"), vec![((), a), ((), b)]);
        let d = g.incorporate(Counter::new("d"), vec![((), c)]);
        let (put, get) = g.run(10);

        // give it some time to initialize
        thread::sleep(time::Duration::new(0, 10_000_000));

        // check that new views see old data
        assert_eq!(get[&d](None), vec![1]);

        // update value again
        put[&b].send(1);

        // give it some time to propagate
        thread::sleep(time::Duration::new(0, 10_000_000));

        // check that value was updated again
        assert_eq!(get[&d](None), vec![2]);
    }
}<|MERGE_RESOLUTION|>--- conflicted
+++ resolved
@@ -169,9 +169,9 @@
 /// let mut g = FlowGraph::new();
 ///
 /// // set up a base node and a view
-/// let vote = g.incorporate(new(&["user", "id"], true, Base {}), vec![]);
+/// let vote = g.incorporate(new("vote", &["user", "id"], true, Base {}), vec![]);
 /// let votecount = g.incorporate(
-///     new(&["id", "votes"], true, Aggregation::COUNT.new(vote, 0, 2)),
+///     new("vc", &["id", "votes"], true, Aggregation::COUNT.new(vote, 0, 2)),
 ///     vec![(Query::new(&[true, true], Vec::new()), vote)]
 /// );
 /// # drop(vote);
@@ -191,9 +191,9 @@
 /// # use shortcut;
 /// # use distributary::*;
 /// # let mut g = FlowGraph::new();
-/// # let vote = g.incorporate(new(&["user", "id"], true, Base {}), vec![]);
+/// # let vote = g.incorporate(new("vote", &["user", "id"], true, Base {}), vec![]);
 /// # let votecount = g.incorporate(
-/// #     new(&["id", "votes"], true, Aggregation::COUNT.new(vote, 0, 2)),
+/// #     new("vc", &["id", "votes"], true, Aggregation::COUNT.new(vote, 0, 2)),
 /// #     vec![(Query::new(&[true, true], Vec::new()), vote)]
 /// # );
 /// // start the data flow graph
@@ -261,19 +261,17 @@
         }
     }
 
-<<<<<<< HEAD
+    /// Return a reference to the internal graph, as well as the identifier for the root node.
     pub fn graph(&self) -> (&petgraph::Graph<Option<sync::Arc<View<Q, Update=U, Data=D, Params=P> + 'static + Send + Sync>>, Option<sync::Arc<Q>>>, NodeIndex) {
         (&self.graph, self.source)
     }
 
-=======
     /// Query all nodes for what indices they believe should be maintained, and apply those to the
     /// graph.
     ///
     /// This function is somewhat complicated by the fact that we need to push indices through
     /// non-materialized views so that they end up on the columns of the views that will actually
     /// query into a table of some sort.
->>>>>>> 4d6bbbdc
     fn add_indices(&mut self) {
         // figure out what indices we should add
         let mut indices = petgraph::BfsIter::new(&self.graph, self.source)
