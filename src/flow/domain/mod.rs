use petgraph::graph::NodeIndex;
use std::collections::{HashMap, HashSet, VecDeque};
use std::sync::{mpsc, Arc, Mutex};
use std::thread;
use std::time;
use std::collections::hash_map::Entry;
use channel::ChannelSender;
use flow::prelude::*;
use flow::payload::{TransactionState, ReplayTransactionState, ReplayPieceContext, ControlReplyPacket};
use flow::statistics;
use flow::transactions;
use flow::persistence;
use checktable;
use slog::Logger;
use timekeeper::{Timer, TimerSet, SimpleTracker, RealTime, ThreadTime};

const BATCH_SIZE: usize = 256;

const NANOS_PER_SEC: u64 = 1_000_000_000;
macro_rules! dur_to_ns {
    ($d:expr) => {{
        let d = $d;
        d.as_secs() * NANOS_PER_SEC + d.subsec_nanos() as u64
    }}
}

#[allow(missing_docs)]
#[derive(Eq, PartialEq, Ord, PartialOrd, Hash, Clone, Copy, Debug, Serialize, Deserialize)]
pub struct Index(usize);

impl From<usize> for Index {
    fn from(i: usize) -> Self {
        Index(i)
    }
}

impl Into<usize> for Index {
    fn into(self) -> usize {
        self.0
    }
}

#[allow(missing_docs)]
impl Index {
    pub fn index(&self) -> usize {
        self.0
    }
}

pub mod local;
mod handle;
pub use self::handle::{DomainHandle, DomainInputHandle};

enum DomainMode {
    Forwarding,
    Replaying {
        to: LocalNodeIndex,
        buffered: VecDeque<Box<Packet>>,
        passes: usize,
    },
}

enum TriggerEndpoint {
    None,
    Start(Vec<usize>),
    End(Vec<ChannelSender<Box<Packet>>>),
    Local(Vec<usize>),
}

struct ReplayPath {
    source: Option<LocalNodeIndex>,
    path: Vec<(LocalNodeIndex, Option<usize>)>,
    notify_done: bool,
    trigger: TriggerEndpoint,
}

/// When one node misses in another during a replay, a HoleSubscription will be registered with the
/// target node, and a replay to the target node will be triggered for the key in question. When
/// that replay eventually finishes, the subscription will cause the target node to notify this
/// subscription, causing the replay to progress.
#[derive(Debug)]
struct HoleSubscription {
    key: Vec<DataType>,
    tag: Tag,
}

/// A waiting node is one that is waiting for at least one incoming replay.
///
/// Upon receiving a replay message, the node should attempt to re-process replays for any
/// downstream nodes that missed in on the key that was just filled.
#[derive(Debug)]
struct Waiting {
    subscribed: Vec<HoleSubscription>,
}

pub struct Domain {
    index: Index,
    shard: Option<usize>,
    nshards: usize,

    nodes: DomainNodes,
    state: StateMap,
    log: Logger,

    not_ready: HashSet<LocalNodeIndex>,

    transaction_state: transactions::DomainState,
    persistence_parameters: persistence::Parameters,

    mode: DomainMode,
    waiting: local::Map<Waiting>,
    replay_paths: HashMap<Tag, ReplayPath>,
    reader_triggered: local::Map<HashSet<DataType>>,

    concurrent_replays: usize,
    replay_request_queue: VecDeque<(Tag, Vec<DataType>)>,

    inject_tx: Option<mpsc::SyncSender<Box<Packet>>>,
    control_reply_tx: Option<mpsc::SyncSender<ControlReplyPacket>>,
    channel_coordinator: Arc<ChannelCoordinator>,

    total_time: Timer<SimpleTracker, RealTime>,
    total_ptime: Timer<SimpleTracker, ThreadTime>,
    wait_time: Timer<SimpleTracker, RealTime>,
    process_times: TimerSet<LocalNodeIndex, SimpleTracker, RealTime>,
    process_ptimes: TimerSet<LocalNodeIndex, SimpleTracker, ThreadTime>,
}

impl Domain {
    pub fn new(
        log: Logger,
        index: Index,
        shard: usize,
        nshards: usize,
        nodes: DomainNodes,
        persistence_parameters: persistence::Parameters,
        checktable: Arc<Mutex<checktable::CheckTable>>,
        channel_coordinator: Arc<ChannelCoordinator>,
        ts: i64,
    ) -> Self {
        // initially, all nodes are not ready
        let not_ready = nodes.values().map(|n| *n.borrow().local_addr()).collect();

        let shard = if nshards == 1 { None } else { Some(shard) };

        Domain {
            index,
            shard: shard,
            nshards: nshards,
            transaction_state: transactions::DomainState::new(index, checktable, ts),
            persistence_parameters,
            nodes,
            state: StateMap::default(),
            log,
            not_ready,
            mode: DomainMode::Forwarding,
            waiting: local::Map::new(),
            reader_triggered: local::Map::new(),
            replay_paths: HashMap::new(),

            inject_tx: None,
            control_reply_tx: None,
            channel_coordinator,

            concurrent_replays: 0,
            replay_request_queue: Default::default(),

            total_time: Timer::new(),
            total_ptime: Timer::new(),
            wait_time: Timer::new(),
            process_times: TimerSet::new(),
            process_ptimes: TimerSet::new(),
        }
    }

    fn on_replay_miss(&mut self, miss: LocalNodeIndex, key: Vec<DataType>, needed_for: Tag) {
        // when the replay eventually succeeds, we want to re-do the replay.
        let mut already_filling = false;
        let mut subscribed = match self.waiting.remove(&miss) {
            Some(Waiting { subscribed }) => {
                already_filling = subscribed.iter().any(|s| s.key == key);
                subscribed
            }
            None => Vec::new(),
        };
        subscribed.push(HoleSubscription {
            key: key.clone(),
            tag: needed_for,
        });
        self.waiting.insert(miss, Waiting { subscribed });

        if already_filling {
            // no need to trigger again
            return;
        }

        let tags: Vec<Tag> = self.replay_paths.keys().cloned().collect();
        for tag in tags {
            if let TriggerEndpoint::Start(..) = self.replay_paths[&tag].trigger {
                continue;
            }
            if self.replay_paths[&tag].path.last().unwrap().0 != miss {
                continue;
            }

            // send a message to the source domain(s) responsible
            // for the chosen tag so they'll start replay.
            let key = key.clone(); // :(
            if let TriggerEndpoint::Local(..) = self.replay_paths[&tag].trigger {
                if self.already_requested(&tag, &key[..]) {
                    return;
                }

                trace!(self.log,
                       "got replay request";
                       "tag" => tag.id(),
                       "key" => format!("{:?}", key)
                );
                self.seed_replay(tag, &key[..], None);
                continue;
            }

            // NOTE: due to MAX_CONCURRENT_REPLAYS, it may be that we only replay from *some* of
            // these ancestors now, and some later. this will cause more of the replay to be
            // buffered up at the union above us, but that's probably fine.
            self.request_partial_replay(tag, key);
        }
    }

    fn send_partial_replay_request(&mut self, tag: Tag, key: Vec<DataType>) {
        debug_assert!(self.concurrent_replays < ::MAX_CONCURRENT_REPLAYS);
        if let TriggerEndpoint::End(ref mut triggers) =
            self.replay_paths.get_mut(&tag).unwrap().trigger
        {
            // find right shard. it's important that we only request a replay from the right
            // shard, because otherwise all the other shard domains will miss, and then request
            // replays themselves for the miss key. however, the response to that request will
            // never be routed to them, leading to infinite loops and whatnot.
            let shard = if triggers.len() == 1 {
                0
            } else {
                assert!(key.len() == 1);
                ::shard_by(&key[0], triggers.len())
            };
            self.concurrent_replays += 1;
            trace!(self.log, "sending replay request";
                   "tag" => ?tag,
                   "key" => ?key,
                   "buffered" => self.replay_request_queue.len(),
                   "concurrent" => self.concurrent_replays,
                   );
            if triggers[shard]
                .send(box Packet::RequestPartialReplay { tag, key })
                .is_err()
            {
                // we're shutting down -- it's fine.
            }
        } else {
            unreachable!("asked to replay along non-existing path")
        }
    }

    fn request_partial_replay(&mut self, tag: Tag, key: Vec<DataType>) {
        if self.concurrent_replays < ::MAX_CONCURRENT_REPLAYS {
            assert_eq!(self.replay_request_queue.len(), 0);
            self.send_partial_replay_request(tag, key);
        } else {
            trace!(self.log, "buffering replay request";
                   "tag" => ?tag,
                   "key" => ?key,
                   "buffered" => self.replay_request_queue.len(),
                   );
            self.replay_request_queue.push_back((tag, key));
        }
    }

    fn finished_partial_replay(&mut self, tag: &Tag) {
        match self.replay_paths[tag].trigger {
            TriggerEndpoint::End(..) => {
                // A backfill request we made to another domain was just satisfied!
                // We can now issue another request from the concurrent replay queue.
                // However, since unions require multiple backfill requests, but produce only one
                // backfill reply, we need to check how many requests we're now free to issue. If
                // we just naively release one slot here, a union with two parents would mean that
                // `self.concurrent_replays` constantly grows by +1 (+2 for the backfill requests,
                // -1 when satisfied), which would lead to a deadlock!
                let end = self.replay_paths[tag].path.last().unwrap().0;
                let requests_satisfied = self.replay_paths
                    .iter()
                    .filter(|&(_, p)| if let TriggerEndpoint::End(..) = p.trigger {
                        p.path.last().unwrap().0 == end
                    } else {
                        false
                    })
                    .count();

                self.concurrent_replays -= requests_satisfied;
                trace!(self.log, "notified of finished replay";
                       "#done" => requests_satisfied,
                       "ongoing" => self.concurrent_replays,
                       );
                debug_assert!(self.concurrent_replays < ::MAX_CONCURRENT_REPLAYS);
                while self.concurrent_replays < ::MAX_CONCURRENT_REPLAYS {
                    if let Some((tag, key)) = self.replay_request_queue.pop_front() {
                        trace!(self.log, "releasing replay request";
                               "tag" => ?tag,
                               "key" => ?key,
                               "left" => self.replay_request_queue.len(),
                               "ongoing" => self.concurrent_replays,
                               );
                        self.send_partial_replay_request(tag, key);
                    } else {
                        return;
                    }
                }
            }
            TriggerEndpoint::Local(..) => {
                // didn't count against our quote, so we're also not decementing
            }
            TriggerEndpoint::Start(..) |
            TriggerEndpoint::None => {
                unreachable!();
            }
        }
    }

    fn dispatch(
        m: Box<Packet>,
        not_ready: &HashSet<LocalNodeIndex>,
        mode: &mut DomainMode,
        waiting: &mut local::Map<Waiting>,
        states: &mut StateMap,
        nodes: &DomainNodes,
        shard: Option<usize>,
        paths: &mut HashMap<Tag, ReplayPath>,
        process_times: &mut TimerSet<LocalNodeIndex, SimpleTracker, RealTime>,
        process_ptimes: &mut TimerSet<LocalNodeIndex, SimpleTracker, ThreadTime>,
        enable_output: bool,
    ) -> HashMap<LocalNodeIndex, Vec<Record>> {

        let me = m.link().dst;
        let mut output_messages = HashMap::new();

        match *mode {
            DomainMode::Forwarding => (),
            DomainMode::Replaying {
                ref to,
                ref mut buffered,
                ..
            } if to == &me => {
                buffered.push_back(m);
                return output_messages;
            }
            DomainMode::Replaying { .. } => (),
        }

        if !not_ready.is_empty() && not_ready.contains(&me) {
            return output_messages;
        }

        let mut n = nodes[&me].borrow_mut();
        process_times.start(me);
        process_ptimes.start(me);
        let mut m = Some(m);
        n.process(&mut m, None, states, nodes, shard, true);
        process_ptimes.stop();
        process_times.stop();
        drop(n);

        if m.is_none() {
            // no need to deal with our children if we're not sending them anything
            return output_messages;
        }

        // ignore misses during regular forwarding
        match m.as_ref().unwrap() {
            m @ &box Packet::Message { .. } if m.is_empty() => {
                // no need to deal with our children if we're not sending them anything
                return output_messages;
            }
            &box Packet::Message { .. } => {}
            &box Packet::Transaction { .. } => {
                // Any message with a timestamp (ie part of a transaction) must flow through the
                // entire graph, even if there are no updates associated with it.
            }
            &box Packet::ReplayPiece { .. } |
            &box Packet::FullReplay { .. } => {
                unreachable!("replay should never go through dispatch");
            }
            ref m => unreachable!("dispatch process got {:?}", m),
        }

        let n = nodes[&me].borrow();
        for i in 0..n.nchildren() {
            // avoid cloning if we can
            let mut m = if i == n.nchildren() - 1 {
                m.take().unwrap()
            } else {
                m.as_ref().map(|m| box m.clone_data()).unwrap()
            };

            if enable_output || !nodes[n.child(i)].borrow().is_output() {
                if n.is_shard_merger() {
                    // we need to preserve the egress src (which includes shard identifier)
                } else {
                    m.link_mut().src = me;
                }
                m.link_mut().dst = *n.child(i);

                for (k, mut v) in Self::dispatch(
                    m,
                    not_ready,
                    mode,
                    waiting,
                    states,
                    nodes,
                    shard,
                    paths,
                    process_times,
                    process_ptimes,
                    enable_output,
                ) {
                    use std::collections::hash_map::Entry;
                    match output_messages.entry(k) {
                        Entry::Occupied(mut rs) => rs.get_mut().append(&mut v),
                        Entry::Vacant(slot) => {
                            slot.insert(v);
                        }
                    }
                }
            } else {
                let mut data = m.take_data();
                match output_messages.entry(*n.child(i)) {
                    Entry::Occupied(entry) => {
                        entry.into_mut().append(&mut data);
                    }
                    Entry::Vacant(entry) => {
                        entry.insert(data.into());
                    }
                };
            }
        }

        output_messages
    }

    fn dispatch_(
        &mut self,
        m: Box<Packet>,
        enable_output: bool,
    ) -> HashMap<LocalNodeIndex, Vec<Record>> {
        Self::dispatch(
            m,
            &self.not_ready,
            &mut self.mode,
            &mut self.waiting,
            &mut self.state,
            &self.nodes,
            self.shard,
            &mut self.replay_paths,
            &mut self.process_times,
            &mut self.process_ptimes,
            enable_output,
        )
    }

    pub fn transactional_dispatch(&mut self, messages: Vec<Box<Packet>>) {
        assert!(!messages.is_empty());

        let mut egress_messages = HashMap::new();
        let (ts, tracer) = if let Packet::Transaction {
            state: ref ts @ TransactionState::Committed(..),
            ref tracer,
            ..
        } = *messages[0]
        {
            (ts.clone(), tracer.clone())
        } else {
            unreachable!();
        };

        for m in messages {
            let new_messages = self.dispatch_(m, false);

            for (key, mut value) in new_messages {
                egress_messages
                    .entry(key)
                    .or_insert_with(Vec::new)
                    .append(&mut value);
            }
        }

        let base = if let TransactionState::Committed(_, base, _) = ts {
            base
        } else {
            unreachable!()
        };

        for n in self.transaction_state.egress_for(base) {
            let n = &self.nodes[n];
            let data = match egress_messages.entry(*n.borrow().local_addr()) {
                Entry::Occupied(entry) => entry.remove().into(),
                _ => Records::default(),
            };

            let addr = *n.borrow().local_addr();
            // TODO: message should be from actual parent, not self.
            let m = if n.borrow().is_transactional() {
                box Packet::Transaction {
                    link: Link::new(addr, addr),
                    data: data,
                    state: ts.clone(),
                    tracer: tracer.clone(),
                }
            } else {
                // The packet is about to hit a non-transactional output node (which could be an
                // egress node), so it must be converted to a normal normal message.
                box Packet::Message {
                    link: Link::new(addr, addr),
                    data: data,
                    tracer: tracer.clone(),
                }
            };

            if !self.not_ready.is_empty() && self.not_ready.contains(&addr) {
                continue;
            }

            self.process_times.start(addr);
            self.process_ptimes.start(addr);
            let mut m = Some(m);
            self.nodes[&addr]
                .borrow_mut()
                .process(&mut m, None, &mut self.state, &self.nodes, self.shard, true);
            self.process_ptimes.stop();
            self.process_times.stop();
            assert_eq!(n.borrow().nchildren(), 0);
        }
    }

    fn process_transactions(&mut self) {
        loop {
            match self.transaction_state.get_next_event() {
                transactions::Event::Transaction(m) => self.transactional_dispatch(m),
                transactions::Event::StartMigration => {
                    self.control_reply_tx.as_ref().unwrap().send(ControlReplyPacket::Ack).unwrap();
                }
                transactions::Event::CompleteMigration => {}
                transactions::Event::SeedReplay(tag, key, rts) => {
                    self.seed_replay(tag, &key[..], Some(rts))
                }
                transactions::Event::Replay(m) => self.handle_replay(m),
                transactions::Event::None => break,
            }
        }
    }

    fn already_requested(&mut self, tag: &Tag, key: &[DataType]) -> bool {
        match self.replay_paths.get(tag).unwrap() {
            &ReplayPath {
                trigger: TriggerEndpoint::End(..),
                ref path,
                ..
            } |
            &ReplayPath {
                trigger: TriggerEndpoint::Local(..),
                ref path,
                ..
            } => {
                // a miss in a reader! make sure we don't re-do work
                let addr = path.last().unwrap().0;
                let n = self.nodes[&addr].borrow();
                let mut already_replayed = false;
                n.with_reader(|r| {
                    if let Some(wh) = r.writer() {
                        if wh.try_find_and(&key[0], |_| ()).unwrap().0.is_some() {
                            // key has already been replayed!
                            already_replayed = true;
                        }
                    }
                });
                if already_replayed {
                    return true;
                }

                let mut had = false;
                if let Some(ref mut prev) = self.reader_triggered.get_mut(&addr) {
                    if prev.contains(&key[0]) {
                        // we've already requested a replay of this key
                        return true;
                    }
                    prev.insert(key[0].clone());
                    had = true;
                }

                if !had {
                    self.reader_triggered.insert(addr, HashSet::new());
                }
                false
            }
            _ => false,
        }
    }

    fn handle(&mut self, m: Box<Packet>) {
        m.trace(PacketEvent::Handle);

        match *m {
            Packet::Message { .. } => {
                self.dispatch_(m, true);
            }
            Packet::Transaction { .. } |
            Packet::StartMigration { .. } |
            Packet::CompleteMigration { .. } |
            Packet::ReplayPiece { transaction_state: Some(_), .. } => {
                self.transaction_state.handle(m);
                self.process_transactions();
            }
            Packet::ReplayPiece { .. } |
            Packet::FullReplay { .. } => {
                self.handle_replay(m);
            }
            consumed => {
                match consumed {// workaround #16223
                    Packet::AddNode { node, parents } => {
                        use std::cell;
                        let addr = *node.local_addr();
                        self.not_ready.insert(addr);

                        for p in parents {
                            self.nodes
                                .get_mut(&p)
                                .unwrap()
                                .borrow_mut()
                                .add_child(*node.local_addr());
                        }
                        self.nodes.insert(addr, cell::RefCell::new(node));
                        trace!(self.log, "new node incorporated"; "local" => addr.id());
                    }
                    Packet::AddBaseColumn {
                        node,
                        field,
                        default,
                    } => {
                        let mut n = self.nodes[&node].borrow_mut();
                        n.add_column(&field);
                        n.get_base_mut()
                            .expect("told to add base column to non-base node")
                            .add_column(default);
                        self.control_reply_tx
                            .as_ref()
                            .unwrap()
                            .send(ControlReplyPacket::Ack).unwrap();
                    }
                    Packet::DropBaseColumn { node, column } => {
                        let mut n = self.nodes[&node].borrow_mut();
                        n.get_base_mut()
                            .expect("told to drop base column from non-base node")
                            .drop_column(column);
                        self.control_reply_tx
                            .as_ref()
                            .unwrap()
                            .send(ControlReplyPacket::Ack).unwrap();
                    }
                    Packet::UpdateEgress {
                        node,
                        new_tx,
                        new_tag,
                    } => {
                        let channel = new_tx
                            .as_ref()
                            .and_then(|&(_, _, ref k)| self.channel_coordinator.get_tx(k));
                        let mut n = self.nodes[&node].borrow_mut();
                        n.with_egress_mut(move |e| {
                            if let (Some(new_tx), Some(channel)) = (new_tx, channel) {
                                e.add_tx(new_tx.0, new_tx.1, channel);
                            }
                            if let Some(new_tag) = new_tag {
                                e.add_tag(new_tag.0, new_tag.1);
                            }
                        });
                    }
                    Packet::UpdateSharder { node, new_txs } => {
                        let new_channels: Vec<_> = new_txs.1
                            .iter()
                            .filter_map(|ntx| self.channel_coordinator.get_tx(ntx))
                            .collect();
                        let mut n = self.nodes[&node].borrow_mut();
                        n.with_sharder_mut(move |s| { s.add_sharded_child(new_txs.0, new_channels); });
                    }
                    Packet::AddStreamer { node, new_streamer } => {
                        let mut n = self.nodes[&node].borrow_mut();
                        n.with_reader_mut(|r| r.add_streamer(new_streamer).unwrap());
                    }
                    Packet::StateSizeProbe { node } => {
                        let size = self.state.get(&node).map(|state| state.len()).unwrap_or(0);
                        self.control_reply_tx
                            .as_ref()
                            .unwrap()
                            .send(ControlReplyPacket::StateSize(size)).unwrap();
                    }
                    Packet::PrepareState { node, state } => {
                        use flow::payload::InitialState;
                        match state {
                            InitialState::PartialLocal(key) => {
                                let mut state = State::default();
                                state.add_key(&[key], true);
                                self.state.insert(node, state);
                            }
                            InitialState::IndexedLocal(index) => {
                                let mut state = State::default();
                                for idx in index {
                                    state.add_key(&idx[..], false);
                                }
                                self.state.insert(node, state);
                            }
                            InitialState::PartialGlobal {
                                gid,
                                cols,
                                key,
                                tag,
                                trigger_domain: (trigger_domain, shards)
                            } => {
                                use flow;
                                use backlog;
<<<<<<< HEAD
                                let txs = Mutex::new(trigger_txs);
                                let (r_part, w_part) =
                                    backlog::new_partial(cols, key, move |key| {
                                        let mut txs = txs.lock().unwrap();
                                        let tx = if txs.len() == 1 {
                                            &mut txs[0]
                                        } else {
                                            let n = txs.len();
                                            &mut txs[::shard_by(key, n)]
                                        };
=======
                                let txs = Mutex::new(
                                    (0..shards)
                                        .map(|shard| {
                                            self.channel_coordinator
                                                .get_unbounded_tx(&(trigger_domain, shard))
                                                .unwrap()
                                        })
                                        .collect::<Vec<_>>()
                                );
                                let (r_part, w_part) = backlog::new_partial(
                                    cols,
                                    key,
                                    move |key| for tx in &mut *txs.lock().unwrap() {
>>>>>>> 908df880
                                        tx.send(box Packet::RequestPartialReplay {
                                            key: vec![key.clone()],
                                            tag: tag,
                                        }).unwrap();
                                    });
                                flow::VIEW_READERS
                                    .lock()
                                    .unwrap()
                                    .get_mut(&gid)
                                    .unwrap()
                                    .set_single_handle(self.shard, r_part);

                                let mut n = self.nodes[&node].borrow_mut();
                                n.with_reader_mut(|r| {
                                    // make sure Reader is actually prepared to receive state
                                    r.set_write_handle(w_part)
                                });
                            }
                            InitialState::Global { gid, cols, key } => {
                                use flow;
                                use backlog;
                                let (r_part, w_part) = backlog::new(cols, key);
                                flow::VIEW_READERS
                                    .lock()
                                    .unwrap()
                                    .get_mut(&gid)
                                    .unwrap()
                                    .set_single_handle(self.shard, r_part);

                                let mut n = self.nodes[&node].borrow_mut();
                                n.with_reader_mut(|r| {
                                    // make sure Reader is actually prepared to receive state
                                    r.set_write_handle(w_part)
                                });
                            }
                        }
                    }
                    Packet::SetupReplayPath {
                        tag,
                        source,
                        path,
                        notify_done,
                        trigger,
                    } => {
                        // let coordinator know that we've registered the tagged path
                        self.control_reply_tx
                            .as_ref()
                            .unwrap()
                            .send(ControlReplyPacket::Ack).unwrap();

                        if notify_done {
                            info!(self.log,
                                  "told about terminating replay path {:?}",
                                  path;
                                  "tag" => tag.id()
                            );
                        // NOTE: we set self.replaying_to when we first receive a replay with
                        // this tag
                        } else {
                            info!(self.log, "told about replay path {:?}", path; "tag" => tag.id());
                        }

                        use flow::payload;
                        let trigger = match trigger {
                            payload::TriggerEndpoint::None => TriggerEndpoint::None,
                            payload::TriggerEndpoint::Start(v) => TriggerEndpoint::Start(v),
                            payload::TriggerEndpoint::Local(v) => TriggerEndpoint::Local(v),
                            payload::TriggerEndpoint::End(domain, shards) => {
                                TriggerEndpoint::End(
                                    (0..shards)
                                        .map(|shard| {
                                            self.channel_coordinator
                                                .get_unbounded_tx(&(domain, shard))
                                                .unwrap()
                                        })
                                        .collect(),
                                )
                            }
                        };

                        self.replay_paths.insert(
                            tag,
                            ReplayPath {
                                source,
                                path,
                                notify_done,
                                trigger,
                            },
                        );
                    }
                    Packet::RequestPartialReplay { tag, key } => {
                        if self.already_requested(&tag, &key) {
                            return;
                        }

                        if let ReplayPath { trigger: TriggerEndpoint::End(..), .. } =
                            self.replay_paths[&tag]
                        {
                            // request came in from reader -- forward
                            self.request_partial_replay(tag, key);
                            return;
                        }

                        trace!(self.log,
                               "got replay request";
                               "tag" => tag.id(),
                               "key" => format!("{:?}", key)
                        );
                        self.seed_replay(tag, &key[..], None);
                    }
                    Packet::StartReplay { tag, from } => {
                        assert_eq!(self.replay_paths[&tag].source, Some(from));

                        let start = time::Instant::now();
                        info!(self.log, "starting replay");

                        // we know that the node is materialized, as the migration coordinator
                        // picks path that originate with materialized nodes. if this weren't the
                        // case, we wouldn't be able to do the replay, and the entire migration
                        // would fail.
                        //
                        // we clone the entire state so that we can continue to occasionally
                        // process incoming updates to the domain without disturbing the state that
                        // is being replayed.
                        let state: State = self.state
                            .get(&from)
                            .expect("migration replay path started with non-materialized node")
                            .clone();

                        debug!(self.log,
                               "current state cloned for replay";
                               "μs" => dur_to_ns!(start.elapsed()) / 1000
                        );

                        let m = box Packet::FullReplay {
                            link: Link::new(from, self.replay_paths[&tag].path[0].0),
                            tag: tag,
                            state: state,
                        };

                        self.handle_replay(m);
                    }
                    Packet::Finish(tag, ni) => {
                        self.finish_replay(tag, ni);
                    }
                    Packet::Ready { node, index } => {

                        if let DomainMode::Forwarding = self.mode {
                        } else {
                            unreachable!();
                        }

                        if !index.is_empty() {
                            let mut s = {
                                let n = self.nodes[&node].borrow();
                                if n.is_internal() && n.get_base().is_some() {
                                    State::base()
                                } else {
                                    State::default()
                                }
                            };
                            for idx in index {
                                s.add_key(&idx[..], false);
                            }
                            assert!(self.state.insert(node, s).is_none());
                        } else {
                            // NOTE: just because index_on is None does *not* mean we're not
                            // materialized
                        }

                        if self.not_ready.remove(&node) {
                            trace!(self.log, "readying empty node"; "local" => node.id());
                        }

                        // swap replayed reader nodes to expose new state
                        {
                            let mut n = self.nodes[&node].borrow_mut();
                            if n.is_reader() {
                                n.with_reader_mut(
                                    |r| if let Some(ref mut state) = r.writer_mut() {
                                        trace!(self.log, "swapping state"; "local" => node.id());
                                        state.swap();
                                        trace!(self.log, "state swapped"; "local" => node.id());
                                    },
                                );
                            }
                        }

                        self.control_reply_tx
                            .as_ref()
                            .unwrap()
                            .send(ControlReplyPacket::Ack).unwrap();
                    }
                    Packet::GetStatistics => {
                        let domain_stats = statistics::DomainStats {
                            total_time: self.total_time.num_nanoseconds(),
                            total_ptime: self.total_ptime.num_nanoseconds(),
                            wait_time: self.wait_time.num_nanoseconds(),
                        };

                        let node_stats = self.nodes
                            .values()
                            .filter_map(|nd| {
                                let ref n = *nd.borrow();
                                let local_index: LocalNodeIndex = *n.local_addr();
                                let node_index: NodeIndex = n.global_addr();

                                let time = self.process_times.num_nanoseconds(local_index);
                                let ptime = self.process_ptimes.num_nanoseconds(local_index);
                                if time.is_some() && ptime.is_some() {
                                    Some((
                                        node_index,
                                        statistics::NodeStats {
                                            process_time: time.unwrap(),
                                            process_ptime: ptime.unwrap(),
                                        },
                                    ))
                                } else {
                                    None
                                }
                            })
                            .collect();

                        self.control_reply_tx
                            .as_ref()
                            .unwrap()
                            .send(ControlReplyPacket::Statistics(domain_stats, node_stats))
                            .unwrap();
                    }
                    Packet::Captured => {
                        unreachable!("captured packets should never be sent around")
                    }
                    Packet::Quit => unreachable!("Quit messages are handled by event loop"),
                    _ => unreachable!(),
                }
            }
        }
    }

    fn seed_replay(
        &mut self,
        tag: Tag,
        key: &[DataType],
        transaction_state: Option<ReplayTransactionState>,
    ) {
        if transaction_state.is_none() {
            if let ReplayPath {
                source: Some(source),
                trigger: TriggerEndpoint::Start(..),
                ..
            } = self.replay_paths[&tag]
            {
                if self.nodes[&source].borrow().is_transactional() {
                    self.transaction_state.schedule_replay(tag, key.into());
                    self.process_transactions();
                    return;
                }
            }
        }

        let (m, source, is_miss) = match self.replay_paths[&tag] {
            ReplayPath {
                source: Some(source),
                trigger: TriggerEndpoint::Start(ref cols),
                ref path,
                ..
            } |
            ReplayPath {
                source: Some(source),
                trigger: TriggerEndpoint::Local(ref cols),
                ref path,
                ..
            } => {
                let rs = self.state
                    .get(&source)
                    .expect("migration replay path started with non-materialized node")
                    .lookup(&cols[..], &KeyType::Single(&key[0]));

                if let LookupResult::Some(rs) = rs {
                    use std::iter::FromIterator;
                    let m = Some(box Packet::ReplayPiece {
                        link: Link::new(source, path[0].0),
                        tag: tag,
                        nshards: 1,
                        context: ReplayPieceContext::Partial {
                            for_key: Vec::from(key),
                            ignore: false,
                        },
                        data: Records::from_iter(rs.into_iter().map(|r| (**r).clone())),
                        transaction_state: transaction_state,
                    });
                    (m, source, false)
                } else if transaction_state.is_some() {
                    // we need to forward a ReplayPiece for the timestamp we claimed
                    let m = Some(box Packet::ReplayPiece {
                        link: Link::new(source, path[0].0),
                        tag: tag,
                        nshards: 1,
                        context: ReplayPieceContext::Partial {
                            for_key: Vec::from(key),
                            ignore: true,
                        },
                        data: Records::default(),
                        transaction_state: transaction_state,
                    });
                    (m, source, true)
                } else {
                    (None, source, true)
                }
            }
            _ => unreachable!(),
        };

        if is_miss {
            // we have missed in our lookup, so we have a partial replay through a partial replay
            // trigger a replay to source node, and enqueue this request.
            self.on_replay_miss(source, Vec::from(key), tag);
            trace!(self.log,
                   "missed during replay request";
                   "tag" => tag.id(),
                   "key" => ?key);
        } else {
            trace!(self.log,
                   "satisfied replay request";
                   "tag" => tag.id(),
                   //"data" => ?m.as_ref().unwrap().data(),
                   "key" => ?key,
            );
        }

        if let Some(m) = m {
            self.handle_replay(m);
        }
    }

    fn handle_replay(&mut self, m: Box<Packet>) {
        let tag = m.tag().unwrap();
        let mut finished = None;
        let mut playback = None;
        let mut need_replay = None;
        let mut finished_partial = false;
        'outer: loop {
            // this loop is just here so we have a way of giving up the borrow of self.replay_paths

            let &mut ReplayPath {
                ref path,
                notify_done,
                ref trigger,
                ..
            } = self.replay_paths.get_mut(&tag).unwrap();

            match self.mode {
                DomainMode::Forwarding if notify_done => {
                    // this is the first message we receive for this tagged replay path. only at
                    // this point should we start buffering messages for the target node. since the
                    // node is not yet marked ready, all previous messages for this node will
                    // automatically be discarded by dispatch(). the reason we should ignore all
                    // messages preceeding the first replay message is that those have already been
                    // accounted for in the state we are being replayed. if we buffered them and
                    // applied them after all the state has been replayed, we would double-apply
                    // those changes, which is bad.
                    self.mode = DomainMode::Replaying {
                        to: path.last().unwrap().0,
                        buffered: VecDeque::new(),
                        passes: 0,
                    };
                }
                DomainMode::Forwarding => {
                    // we're replaying to forward to another domain
                }
                DomainMode::Replaying { .. } => {
                    // another packet the local state we are constructing
                }
            }

            // we may be able to just absorb all the state in one go if we're lucky!
            let mut can_handle_directly = path.len() == 1;
            if can_handle_directly {
                // unfortunately, if this is a reader node, we can't just copy in the state
                // since State and Reader use different internal data structures
                // TODO: can we do better?
                let n = self.nodes[&path[0].0].borrow();
                if n.is_reader() {
                    can_handle_directly = false;
                }
            }

            if can_handle_directly {
                let n = self.nodes[&path[0].0].borrow();
                if n.is_internal() && n.get_base().map(|b| b.is_unmodified()) == Some(false) {
                    // also need to include defaults for new columns
                    can_handle_directly = false;
                }
            }

            // if the key columns of the state and the target state differ, we cannot use the
            // state directly, even if it is otherwise suitable. Note that we need to check
            // `can_handle_directly` again here because it will have been changed for reader
            // nodes above, and this check only applies to non-reader nodes.
            if can_handle_directly && notify_done {
                if let box Packet::FullReplay { ref state, .. } = m {
                    let local_pkey = self.state[&path[0].0].keys();
                    if local_pkey != state.keys() {
                        debug!(self.log,
                           "cannot use state directly, so falling back to regular replay";
                           "node" => %path[0].0,
                           "src keys" => ?state.keys(),
                           "dst keys" => ?local_pkey);
                        can_handle_directly = false;
                    }
                }
            }

            // TODO: if StateCopy debug_assert!(last);
            // TODO
            // we've been given a state dump, and only have a single node in this domain that needs
            // to deal with that dump. chances are, we'll be able to re-use that state wholesale.

            if let box Packet::ReplayPiece {
                context: ReplayPieceContext::Partial { ignore: true, .. }, ..
            } = m
            {
                let mut n = self.nodes[&path.last().unwrap().0].borrow_mut();
                if n.is_egress() && n.is_transactional() {
                    // We need to propagate this replay even though it contains no data, so that
                    // downstream domains don't wait for its timestamp.  There is no need to set
                    // link src/dst since the egress node will not use them.
                    let mut m = Some(m);
                    n.process(
                        &mut m,
                        None,
                        &mut self.state,
                        &self.nodes,
                        self.shard,
                        false,
                    );
                }
                break;
            }

            // will look somewhat nicer with https://github.com/rust-lang/rust/issues/15287
            let m = *m; // workaround for #16223
            match m {
                Packet::FullReplay { tag, link, state } => {
                    if can_handle_directly && notify_done {
                        // oh boy, we're in luck! we're replaying into one of our nodes, and were
                        // just given the entire state. no need to process or anything, just move
                        // in the state and we're done.
                        let node = path[0].0;
                        debug!(self.log, "absorbing state clone"; "node" => %node);
                        assert_eq!(self.state[&node].keys(), state.keys());
                        self.state.insert(node, state);
                        debug!(self.log, "direct state clone absorbed");
                        finished = Some((tag, node, None));
                    } else if can_handle_directly {
                        // if we're not terminal, and the domain only has a single node, that node
                        // *has* to be an egress node (since we're relaying to another domain).
                        let node = path[0].0;
                        let mut n = self.nodes[&node].borrow_mut();
                        if n.is_egress() {
                            // forward the state to the next domain without doing anything with it.
                            let mut p = Some(box Packet::FullReplay {
                                tag: tag,
                                link: link, // the egress node will fix this up
                                state: state,
                            });
                            debug!(self.log, "doing bulk egress forward");
                            n.process(
                                &mut p,
                                None,
                                &mut self.state,
                                &self.nodes,
                                self.shard,
                                false,
                            );
                            debug!(self.log, "bulk egress forward completed");
                            drop(n);
                        } else {
                            unreachable!();
                        }
                    } else if state.is_empty() {
                        // TODO: eliminate this branch by detecting at the source
                        //
                        // we're been given an entire state snapshot, which needs to be replayed
                        // row by row, *but* it's empty. fun fact: creating a chunked iterator over
                        // an empty hashmap yields *no* chunks, which *also* means that an update
                        // with last=true is never sent, which means that the replay never
                        // finishes. so, we deal with this case separately (and also avoid spawning
                        // a thread to walk empty state).
                        let p = box Packet::ReplayPiece {
                            tag: tag,
                            link: link,
                            nshards: self.nshards,
                            context: ReplayPieceContext::Regular { last: true },
                            data: Records::default(),
                            transaction_state: None,
                        };

                        debug!(self.log, "empty full state replay conveyed");
                        playback = Some(p);
                    } else {
                        use std::thread;

                        // we're been given an entire state snapshot, but we need to digest it
                        // piece by piece spawn off a thread to do that chunking. however, before
                        // we spin off that thread, we need to send a single Replay message to tell
                        // the target domain to start buffering everything that follows. we can't
                        // do that inside the thread, because by the time that thread is scheduled,
                        // we may already have processed some other messages that are not yet a
                        // part of state.
                        let p = box Packet::ReplayPiece {
                            tag: tag,
                            link: link.clone(),
                            nshards: self.nshards,
                            context: ReplayPieceContext::Regular { last: false },
                            data: Vec::<Record>::new().into(),
                            transaction_state: None,
                        };
                        playback = Some(p);

                        let log = self.log.new(o!());
                        let nshards = self.nshards;
                        let inject_tx = self.inject_tx.clone().unwrap();
                        thread::Builder::new()
                            .name(format!(
                                "replay{}.{}",
                                self.nodes
                                    .values()
                                    .next()
                                    .unwrap()
                                    .borrow()
                                    .domain()
                                    .index(),
                                link.src
                            ))
                            .spawn(move || {
                                use itertools::Itertools;

                                let start = time::Instant::now();
                                debug!(log, "starting state chunker"; "node" => %link.dst);

                                let iter = state
                                    .into_iter()
                                    .flat_map(|rs| rs)
                                    .map(|rs| (*rs).clone())
                                    .chunks(BATCH_SIZE);
                                let mut iter = iter.into_iter().enumerate().peekable();

                                // process all records in state to completion within domain
                                // and then forward on tx (if there is one)
                                while let Some((i, chunk)) = iter.next() {
                                    use std::iter::FromIterator;
                                    let chunk = Records::from_iter(chunk.into_iter());
                                    let len = chunk.len();
                                    let last = iter.peek().is_none();
                                    let p = box Packet::ReplayPiece {
                                        tag: tag,
                                        link: link.clone(), // to will be overwritten by receiver
                                        nshards: nshards,
                                        context: ReplayPieceContext::Regular { last },
                                        data: chunk,
                                        transaction_state: None,
                                    };

                                    trace!(log, "sending batch"; "#" => i, "[]" => len);
                                    if inject_tx.send(p).is_err() {
                                        warn!(log, "replayer noticed domain shutdown");
                                        break;
                                    }
                                }

                                debug!(log,
                                   "state chunker finished";
                                   "node" => %link.dst,
                                   "μs" => dur_to_ns!(start.elapsed()) / 1000
                                );
                            })
                            .unwrap();
                    }
                }
                Packet::ReplayPiece {
                    tag,
                    link,
                    data,
                    nshards,
                    context,
                    transaction_state,
                } => {
                    if let ReplayPieceContext::Partial { .. } = context {
                        trace!(self.log, "replaying batch"; "#" => data.len(), "tag" => tag.id());
                    } else {
                        debug!(self.log, "replaying batch"; "#" => data.len());
                    }

                    let mut is_transactional = transaction_state.is_some();

                    // forward the current message through all local nodes.
                    let m = box Packet::ReplayPiece {
                        link: link.clone(),
                        tag,
                        data,
                        nshards,
                        context: context.clone(),
                        transaction_state: transaction_state.clone(),
                    };
                    let mut m = Some(m);

                    // keep track of whether we're filling any partial holes
                    let partial_key =
                        if let ReplayPieceContext::Partial { ref for_key, .. } = context {
                            Some(for_key)
                        } else {
                            None
                        };

                    for (i, &(ref ni, keyed_by)) in path.iter().enumerate() {
                        let mut n = self.nodes[&ni].borrow_mut();
                        let is_reader = n.with_reader(|r| r.is_materialized()).unwrap_or(false);

                        if !n.is_transactional() {
                            if let Some(
                                box Packet::ReplayPiece { ref mut transaction_state, .. },
                            ) = m
                            {
                                // Transactional replays that cross into non-transactional subgraphs
                                // should stop being transactional. This is necessary to ensure that
                                // they don't end up being buffered, and thus re-ordered relative to
                                // subsequent writes to the same key.
                                transaction_state.take();
                                is_transactional = false;
                            } else {
                                unreachable!();
                            }
                        }

                        // figure out if we're the target of a partial replay.
                        // this is the case either if the current node is waiting for a replay,
                        // *or* if the target is a reader. the last case is special in that when a
                        // client requests a replay, the Reader isn't marked as "waiting".
                        let target = partial_key.is_some() &&
                            (is_reader || self.waiting.contains_key(&ni));

                        // targets better be last
                        assert!(!target || i == path.len() - 1);

                        // are we about to fill a hole?
                        if target {
                            let partial_key = partial_key.unwrap();
                            // mark the state for the key being replayed as *not* a hole otherwise
                            // we'll just end up with the same "need replay" response that
                            // triggered this replay initially.
                            if let Some(state) = self.state.get_mut(&ni) {
                                state.mark_filled(partial_key.clone());
                            } else {
                                n.with_reader_mut(|r| {
                                    // we must be filling a hole in a Reader. we need to ensure
                                    // that the hole for the key we're replaying ends up being
                                    // filled, even if that hole is empty!
                                    r.writer_mut().map(|wh| wh.mark_filled(&partial_key[0]));
                                });
                            }
                        }

                        // process the current message in this node
                        let mut misses = n.process(
                            &mut m,
                            keyed_by,
                            &mut self.state,
                            &self.nodes,
                            self.shard,
                            false,
                        );

                        if target {
                            let hole_filled = if let Some(box Packet::Captured) = m {
                                // the node captured our replay. in the latter case, there is
                                // nothing more for us to do. it will eventually release, and then
                                // all the other things will happen. for now though, we need to
                                // reset the hole we opened up. crucially though, the hole was
                                // *not* filled.
                                false
                            } else {
                                // we produced some output, but did we also miss?
                                // if we did, we don't want to consider the hole filled.
                                misses.is_empty()
                            };

                            let partial_key = partial_key.unwrap();
                            if !hole_filled {
                                if let Some(state) = self.state.get_mut(&ni) {
                                    state.mark_hole(&partial_key[..]);
                                } else {
                                    n.with_reader_mut(|r| {
                                        r.writer_mut().map(|wh| wh.mark_hole(&partial_key[0]));
                                    });
                                }
                            } else if is_reader {
                                // we filled a hole! swap the reader.
                                n.with_reader_mut(|r| { r.writer_mut().map(|wh| wh.swap()); });
                                // and also unmark the replay request
                                if let Some(ref mut prev) = self.reader_triggered.get_mut(&ni) {
                                    prev.remove(&partial_key[0]);
                                }
                            }
                        }

                        // we're done with the node
                        let is_shard_merger = n.is_shard_merger();
                        drop(n);

                        if let Some(box Packet::Captured) = m {
                            if partial_key.is_some() && is_transactional {
                                let last_ni = path.last().unwrap().0;
                                if last_ni != *ni {
                                    let mut n = self.nodes[&last_ni].borrow_mut();
                                    if n.is_egress() && n.is_transactional() {
                                        // The partial replay was captured, but we still need to
                                        // propagate an (ignored) ReplayPiece so that downstream
                                        // domains don't end up waiting forever for the timestamp we
                                        // claimed.
                                        let m = box Packet::ReplayPiece {
                                            link: link, // TODO: use dummy link instead
                                            tag,
                                            data: Vec::<Record>::new().into(),
                                            nshards: self.nshards,
                                            context: ReplayPieceContext::Partial {
                                                for_key: partial_key.unwrap().clone(),
                                                ignore: true,
                                            },
                                            transaction_state,
                                        };
                                        // No need to set link src/dst since the egress node will
                                        // not use them.
                                        let mut m = Some(m);
                                        n.process(
                                            &mut m,
                                            None,
                                            &mut self.state,
                                            &self.nodes,
                                            self.shard,
                                            false,
                                        );
                                    }
                                }
                            }

                            // it's been captured, so we need to *not* consider the replay finished
                            // (which the logic below matching on context would do)
                            break 'outer;
                        }

                        // if we missed during replay, we need to do a replay
                        if partial_key.is_some() && !misses.is_empty() {
                            // replays are always for just one key
                            assert!(misses.iter().all(|miss| {
                                miss.node == misses[0].node && miss.key == misses[0].key
                            }));
                            let miss = misses.swap_remove(0);
                            need_replay = Some((miss.node, miss.key, tag));
                            if let TriggerEndpoint::End(..) = *trigger {
                                finished_partial = true;
                            }
                            break 'outer;
                        }

                        // we're all good -- continue propagating
                        if m.as_ref().map(|m| m.is_empty()).unwrap_or(true) {
                            if let ReplayPieceContext::Regular { last: false } = context {
                                // don't continue processing empty updates, *except* if this is the
                                // last replay batch. in that case we need to send it so that the
                                // next domain knows that we're done
                                // TODO: we *could* skip ahead to path.last() here
                                break;
                            }
                        }

                        if i != path.len() - 1 {
                            // update link for next iteration
                            if is_shard_merger {
                                // we need to preserve the egress src
                                // (which includes shard identifier)
                            } else {
                                m.as_mut().unwrap().link_mut().src = *ni;
                            }
                            m.as_mut().unwrap().link_mut().dst = path[i + 1].0;
                        }
                    }

                    let dst = path.last().unwrap().0;
                    match context {
                        ReplayPieceContext::Regular { last } if last => {
                            debug!(self.log,
                                   "last batch processed";
                                   "terminal" => notify_done
                            );
                            if notify_done {
                                debug!(self.log, "last batch received"; "local" => dst.id());
                                finished = Some((tag, dst, None));
                            }
                        }
                        ReplayPieceContext::Regular { .. } => {
                            debug!(self.log, "batch processed");
                        }
                        ReplayPieceContext::Partial { for_key, ignore } => {
                            assert!(!ignore);
                            if self.waiting.contains_key(&dst) {
                                trace!(self.log, "partial replay completed"; "local" => dst.id());
                                finished = Some((tag, dst, Some(for_key)));
                                finished_partial = true;
                            } else if self.nodes[&dst].borrow().is_reader() {
                                finished_partial = true;
                            } else {
                                // we're just on the replay path
                            }
                        }
                    }
                }
                _ => unreachable!(),
            }
            break;
        }

        if finished_partial {
            self.finished_partial_replay(&tag);
        }

        if let Some((node, key, tag)) = need_replay {
            self.on_replay_miss(node, key, tag);
            return;
        }

        if let Some(p) = playback {
            self.handle(p);
        }

        if let Some((tag, ni, for_key)) = finished {
            if let Some(Waiting { mut subscribed }) = self.waiting.remove(&ni) {
                // we got a partial replay result that we were waiting for. it's time we let any
                // downstream nodes that missed in us on that key know that they can (probably)
                // continue with their replays.
                let for_key = for_key.unwrap();
                subscribed.retain(|subscription| {
                    if for_key != subscription.key {
                        // we didn't fulfill this subscription
                        return true;
                    }

                    // we've filled the hole that prevented the replay previously!
                    self.seed_replay(subscription.tag, &subscription.key[..], None);
                    false
                });

                if !subscribed.is_empty() {
                    // we still have more things waiting on us
                    if let Some(_) = self.waiting.insert(ni, Waiting { subscribed }) {
                        // seed_replay *could* cause us to start waiting again
                        unimplemented!();
                    }
                }
                return;
            }

            assert!(for_key.is_none());

            // NOTE: node is now ready, in the sense that it shouldn't ignore all updates since
            // replaying_to is still set, "normal" dispatch calls will continue to be buffered, but
            // this allows finish_replay to dispatch into the node by overriding replaying_to.
            self.not_ready.remove(&ni);
            // NOTE: if this call ever blocks, we're in big trouble: handle_replay is called
            // directly from the main loop of a domain, so if we block here, we're also blocking
            // the loop that is supposed to drain the channel we're blocking on. luckily, in this
            // particular case, we know that sending will not block, because:
            //
            //  - inject_tx has a buffer size of 1, so we will block if either inject_tx is
            //    already full, or if there are other concurrent senders.
            //  - there are no concurrent senders because:
            //    - there are only two other places that send on inject_tx: in finish_replay, and in
            //      state replay.
            //    - finish_replay is not running, because it is only run from the main domain loop,
            //      and that's currently executing us.
            //    - no state replay can be sending, because:
            //      - there is only one replay: this one
            //      - that replay sent an entry with last: true (so we got finished.is_some)
            //      - last: true is the *last* thing the replay thread sends
            //  - inject_tx must be empty, because
            //    - if the previous send was from the replay thread, it had last: true (otherwise we
            //      wouldn't have finished.is_some), and we just recv'd that.
            //    - if the last send was from finish_replay, it must have been recv'd by the time
            //      this code runs. the reason for this is a bit more involved:
            //      - we just received a Packet::Replay with last: true.
            //      - at some point prior to this, finish_replay sent a Packet::Finish
            //      - it turns out that there *must* have been a recv on the inject channel between
            //        these two. by contradiction:
            //        - assume no packet was received on inject between the two times
            //        - if we are using local replay, we know the replay thread has finished,
            //          since handle_replay must have seen last: true from it in order to trigger
            //          finish_replay
            //        - if we were being replayed to from another domain, the *previous* Replay we
            //          received from it must have had last: true (again, to trigger finish_replay)
            //        - thus, the Replay we are receiving *now* must be a part of the *next* replay
            //        - we know finish_replay has not acknowledged the previous replay to the
            //          parent domain:
            //          - it does so only after receiving a Finish (from the inject channel), and
            //            *not* emitting another Finish
            //          - since it *did* emit a Finish, we know it did *not* ack last time
            //          - by assumption, the Finish it emitted has not been received, so we also
            //            know it hasn't run again
            //        - since no replay message is sent after a last: true until the migration sees
            //          the ack from finish_replay, we know the most recent replay must be the
            //          last: true that triggered finish_replay.
            //        - but this is a contradiction, since we just received a Packet::Replay
            //
            // phew.
            // hopefully that made sense.
            // this (informal) argument relies on there only being one active replay in the system
            // at any given point in time, so we may need to revisit it for partial materialization
            // (TODO)
            match self.inject_tx
                .as_mut()
                .unwrap()
                .try_send(box Packet::Finish(tag, ni)) {
                Ok(_) => {}
                Err(mpsc::TrySendError::Disconnected(_)) => {
                    // can't happen, since we know the reader thread (us) is still running
                    unreachable!();
                }
                Err(mpsc::TrySendError::Full(_)) => {
                    unreachable!();
                }
            }
        }
    }

    fn finish_replay(&mut self, tag: Tag, node: LocalNodeIndex) {
        let finished = if let DomainMode::Replaying {
            ref to,
            ref mut buffered,
            ref mut passes,
        } = self.mode
        {
            if *to != node {
                // we're told to continue replay for node a, but not b is being replayed
                unreachable!();
            }
            // log that we did another pass
            *passes += 1;

            let mut handle = buffered.len();
            if handle > 100 {
                handle /= 2;
            }

            let mut handled = 0;
            while let Some(m) = buffered.pop_front() {
                // some updates were propagated to this node during the migration. we need to
                // replay them before we take even newer updates. however, we don't want to
                // completely block the domain data channel, so we only process a few backlogged
                // updates before yielding to the main loop (which might buffer more things).

                if let m @ box Packet::Message { .. } = m {
                    // NOTE: we cannot use self.dispatch_ here, because we specifically need to
                    // override the buffering behavior that our self.replaying_to = Some above would
                    // initiate.
                    Self::dispatch(
                        m,
                        &self.not_ready,
                        &mut DomainMode::Forwarding,
                        &mut self.waiting,
                        &mut self.state,
                        &self.nodes,
                        self.shard,
                        &mut self.replay_paths,
                        &mut self.process_times,
                        &mut self.process_ptimes,
                        true,
                    );
                } else {
                    // no transactions allowed here since we're still in a migration
                    unreachable!();
                }

                handled += 1;
                if handled == handle {
                    // we want to make sure we actually drain the backlog we've accumulated
                    // but at the same time we don't want to completely stall the system
                    // therefore we only handle half the backlog at a time
                    break;
                }
            }

            buffered.is_empty()
        } else {
            // we're told to continue replay, but nothing is being replayed
            unreachable!();
        };

        if finished {
            use std::mem;
            // node is now ready, and should start accepting "real" updates
            if let DomainMode::Replaying { passes, .. } =
                mem::replace(&mut self.mode, DomainMode::Forwarding)
            {
                debug!(self.log,
                       "node is fully up-to-date";
                       "local" => node.id(),
                       "passes" => passes
                );
            } else {
                unreachable!();
            }

            if self.replay_paths[&tag].notify_done {
                // NOTE: this will only be Some for non-partial replays
                info!(self.log, "acknowledging replay completed"; "node" => node.id());
                self.control_reply_tx.as_ref().unwrap().send(ControlReplyPacket::Ack).unwrap();
            } else {
                unreachable!()
            }
        } else {
            // we're not done -- inject a request to continue handling buffered things
            // NOTE: similarly to in handle_replay, if this call ever blocks, we're in big trouble:
            // finish_replay is also called directly from the main loop of a domain, so if we block
            // here, we're also blocking the loop that is supposed to drain the channel we're
            // blocking on. the argument for why this won't block is very similar to for
            // handle_replay. briefly:
            //
            //  - we know there's only one replay going on
            //  - we know there are no more Replay packets for this replay, since one with last:
            //    true must have been received for finish_replay to be triggered
            //  - therefore we know that no replay thread is running
            //  - since handle_replay will only send Packet::Finish once (when it receives last:
            //    true), we also know that it will not send again until the replay is over
            //  - the replay is over when we acknowedge the replay, which we haven't done yet
            //    (otherwise we'd be hitting the if branch above).
            match self.inject_tx
                .as_mut()
                .unwrap()
                .try_send(box Packet::Finish(tag, node)) {
                Ok(_) => {}
                Err(mpsc::TrySendError::Disconnected(_)) => {
                    // can't happen, since we know the reader thread (us) is still running
                    unreachable!();
                }
                Err(mpsc::TrySendError::Full(_)) => {
                    unreachable!();
                }
            }
        }
    }

    pub fn boot(
        mut self,
        rx: mpsc::Receiver<Box<Packet>>,
        input_rx: mpsc::Receiver<Box<Packet>>,
        back_rx: mpsc::Receiver<Box<Packet>>,
        control_reply_tx: mpsc::SyncSender<ControlReplyPacket>,
    ) -> thread::JoinHandle<()> {
        info!(self.log, "booting domain"; "nodes" => self.nodes.iter().count());
        let name: usize = self.nodes.values().next().unwrap().borrow().domain().into();
        let name = match self.shard {
            Some(shard) => format!("domain{}.{}", name, shard),
            None => format!("domain{}", name),
        };
        thread::Builder::new()
            .name(name)
            .spawn(move || {
                let (inject_tx, inject_rx) = mpsc::sync_channel(1);

                // construct select so we can receive on all channels at the same time
                let sel = mpsc::Select::new();
                let mut rx_handle = sel.handle(&rx);
                let mut inject_rx_handle = sel.handle(&inject_rx);
                let mut back_rx_handle = sel.handle(&back_rx);
                let mut input_rx_handle = sel.handle(&input_rx);

                unsafe {
                    // select is currently not fair, but tries in order
                    // first try inject, because it'll complete a replay
                    inject_rx_handle.add();
                    // then see if there are outstanding replay requests
                    back_rx_handle.add();
                    // then see if there's new data from our ancestors
                    rx_handle.add();
                    // and *then* see if there's new base node input
                    input_rx_handle.add();
                }

                self.inject_tx = Some(inject_tx);
                self.control_reply_tx = Some(control_reply_tx);

                let mut group_commit_queues = persistence::GroupCommitQueueSet::new(
                    self.index,
                    self.shard.unwrap_or(0),
                    &self.persistence_parameters,
                );

                self.total_time.start();
                self.total_ptime.start();
                let mut packet = None;
                loop {
                    let duration_until_flush = group_commit_queues.duration_until_flush();
                    let spin_duration = duration_until_flush
                        .unwrap_or(time::Duration::from_millis(1));

                    // If a flush is needed at some point then spin waiting for packets until
                    // then. If no flush is needed, then avoid going to sleep for 1ms because sleeps
                    // and wakeups are expensive.
                    let start = time::Instant::now();
                    while start.elapsed() < spin_duration {
                        if let Ok(p) = inject_rx
                            .try_recv()
                            .or_else(|_| back_rx.try_recv())
                            .or_else(|_| rx.try_recv())
                            .or_else(|_| input_rx.try_recv())
                        {
                            packet = Some(Ok(p));
                            break;
                        }
                    }

                    // If no packet was received and we were waiting until it was time for a flush,
                    // then do the flush now.
                    if packet.is_none() && duration_until_flush.is_some() {
                        while let Some(m) = group_commit_queues.flush_if_necessary(
                            &self.nodes,
                            &self.transaction_state.get_checktable(),
                        ) {
                            self.handle(m);
                        }
                        continue;
                    }

                    // Block until the next packet arrives.
                    if packet.is_none() {
                        self.wait_time.start();
                        let id = sel.wait();
                        self.wait_time.stop();

                        let p = if id == rx_handle.id() {
                            rx_handle.recv()
                        } else if id == inject_rx_handle.id() {
                            inject_rx_handle.recv()
                        } else if id == back_rx_handle.id() {
                            back_rx_handle.recv()
                        } else if id == input_rx_handle.id() {
                            let m = input_rx_handle.recv();
                            debug_assert!(m.is_err() || m.as_ref().unwrap().is_regular());
                            if let Ok(ref p) = m {
                                p.trace(PacketEvent::ExitInputChannel);
                            }
                            m
                        } else {
                            unreachable!()
                        };
                        packet = Some(p);
                    }

                    match packet.take().unwrap() {
                        Err(_) => break,
                        Ok(box Packet::Quit) => break,
                        Ok(m) => {
                            if group_commit_queues.should_append(&m, &self.nodes) {
                                if let Some(m) = group_commit_queues.append(
                                    m,
                                    &self.nodes,
                                    &self.transaction_state.get_checktable(),
                                ) {
                                    self.handle(m)
                                }
                            } else {
                                self.handle(m);
                            }
                        }
                    }
                }
            })
            .unwrap()
    }
}<|MERGE_RESOLUTION|>--- conflicted
+++ resolved
@@ -723,8 +723,15 @@
                             } => {
                                 use flow;
                                 use backlog;
-<<<<<<< HEAD
-                                let txs = Mutex::new(trigger_txs);
+                                let txs = Mutex::new(
+                                    (0..shards)
+                                        .map(|shard| {
+                                            self.channel_coordinator
+                                                .get_unbounded_tx(&(trigger_domain, shard))
+                                                .unwrap()
+                                        })
+                                        .collect::<Vec<_>>()
+                                );
                                 let (r_part, w_part) =
                                     backlog::new_partial(cols, key, move |key| {
                                         let mut txs = txs.lock().unwrap();
@@ -734,21 +741,6 @@
                                             let n = txs.len();
                                             &mut txs[::shard_by(key, n)]
                                         };
-=======
-                                let txs = Mutex::new(
-                                    (0..shards)
-                                        .map(|shard| {
-                                            self.channel_coordinator
-                                                .get_unbounded_tx(&(trigger_domain, shard))
-                                                .unwrap()
-                                        })
-                                        .collect::<Vec<_>>()
-                                );
-                                let (r_part, w_part) = backlog::new_partial(
-                                    cols,
-                                    key,
-                                    move |key| for tx in &mut *txs.lock().unwrap() {
->>>>>>> 908df880
                                         tx.send(box Packet::RequestPartialReplay {
                                             key: vec![key.clone()],
                                             tag: tag,
