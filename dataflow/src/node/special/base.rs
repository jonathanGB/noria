--- conflicted
+++ resolved
@@ -176,23 +176,19 @@
         state: &StateMap,
         shard: usize,
     ) -> Records {
-<<<<<<< HEAD
-        if self.primary_key.is_none() || rs.is_empty() {
-            for r in &mut *rs {
-                if let Some(column) = self.auto_increment_column {
-                    if let Record::Positive(ref mut u) = r {
-                        let new_increment =
-                            replace_with_auto_increment(column, self.auto_increment_value, u);
-                        self.auto_increment_value = new_increment;
-                        u[column] = DataType::ID(shard as u32, new_increment);
-                    }
-                }
-
-                self.fix(r);
-            }
-
-            return rs;
-=======
+        // Replace `None` value keys with an auto incrementing value when
+        // self.auto_increment_column is set:
+        if let Some(column) = self.auto_increment_column {
+            for op in &mut ops {
+                if let TableOperation::Insert(ref mut r) = op {
+                    let new_increment =
+                        replace_with_auto_increment(column, self.auto_increment_value, r);
+                    self.auto_increment_value = new_increment;
+                    r[column] = DataType::ID(shard as u32, new_increment);
+                }
+            }
+        }
+
         if self.primary_key.is_none() || ops.is_empty() {
             return ops
                 .into_iter()
@@ -205,7 +201,6 @@
                     }
                 })
                 .collect();
->>>>>>> 90c15d33
         }
 
         let key_cols = &self.primary_key.as_ref().unwrap()[..];
@@ -320,15 +315,6 @@
         }
 
         for r in &mut results {
-            if let Some(column) = self.auto_increment_column {
-                if let Record::Positive(ref mut u) = r {
-                    let new_increment =
-                        replace_with_auto_increment(column, self.auto_increment_value, u);
-                    self.auto_increment_value = new_increment;
-                    u[column] = DataType::ID(shard as u32, new_increment);
-                }
-            }
-
             self.fix(r);
         }
 
@@ -376,11 +362,9 @@
         }
     }
 
-    fn one_base_row<R: Into<Record>>(test: &mut TestBase, r: R, shard: usize) -> Records {
-        let rs: Records = r.into().into();
-        let mut records = test
-            .base
-            .process(test.local_addr, rs.into(), &test.states, shard);
+    fn one_base_row(test: &mut TestBase, r: Vec<DataType>, shard: usize) -> Records {
+        let ops = vec![TableOperation::Insert(r)];
+        let mut records = test.base.process(test.local_addr, ops, &test.states, shard);
         node::materialize(&mut records, None, test.states.get_mut(&test.local_addr));
         records
     }
@@ -462,16 +446,8 @@
         let n = graph[global].take();
         let mut n = n.finalize(&graph);
 
-<<<<<<< HEAD
-        let mut one = move |u: Vec<Record>| {
-            let mut m = n
-                .get_base_mut()
-                .unwrap()
-                .process(local, u.into(), &states, 0);
-=======
         let mut one = move |u: Vec<TableOperation>| {
-            let mut m = n.get_base_mut().unwrap().process(local, u, &states);
->>>>>>> 90c15d33
+            let mut m = n.get_base_mut().unwrap().process(local, u, &states, 0);
             node::materialize(&mut m, None, states.get_mut(&local));
             m
         };
