use async_bincode::AsyncBincodeStream;
use dataflow::prelude::DataType;
use dataflow::prelude::*;
use dataflow::RangeLookupMiss;
use dataflow::Readers;
use dataflow::SingleReadHandle;
use futures_util::{
    future, future::Either, future::FutureExt, ready, try_future::TryFutureExt,
    try_stream::TryStreamExt,
};
use noria::{ReadQuery, ReadReply, Tagged};
use pin_project::pin_project;
use std::cell::RefCell;
use std::collections::HashMap;
use std::mem;
use std::ops::Bound::{Excluded, Included, Unbounded};
use std::time;
use std::{
    future::Future,
    pin::Pin,
    task::{Context, Poll},
};
use stream_cancel::Valve;
use tokio::prelude::*;
use tokio_tower::multiplex::server;
use tower::service_fn;

/// Retry reads every this often.
const RETRY_TIMEOUT_US: u64 = 200;

/// If a blocking reader finds itself waiting this long for a backfill to complete, it will
/// re-issue the replay request. To avoid the system falling over if replays are slow for a little
/// while, waiting readers will use exponential backoff on this delay if they continue to miss.
const TRIGGER_TIMEOUT_US: u64 = 50_000;

thread_local! {
    static READERS: RefCell<HashMap<
        (NodeIndex, usize),
        SingleReadHandle,
    >> = Default::default();
}

pub(super) fn listen(
    valve: &Valve,
    ioh: &tokio_io_pool::Handle,
    on: tokio::net::TcpListener,
    readers: Readers,
) -> impl Future<Output = ()> {
    ioh.spawn_all(
        valve
            .wrap(on.incoming())
            .into_stream()
            .filter_map(|c| {
                // io error from client: just ignore it
                async move { c.ok() }
            })
            .map(Ok)
            .map_ok(move |stream| {
                let readers = readers.clone();
                stream.set_nodelay(true).expect("could not set TCP_NODELAY");
                server::Server::new(
                    AsyncBincodeStream::from(stream).for_async(),
                    service_fn(move |req| handle_message(req, &readers)),
                )
                .map_err(|e| {
                    match e {
                        server::Error::Service(()) => {
                            // server is shutting down -- no need to report this error
                            return;
                        }
                        server::Error::BrokenTransportRecv(ref e)
                        | server::Error::BrokenTransportSend(ref e) => {
                            if let bincode::ErrorKind::Io(ref e) = **e {
                                if e.kind() == std::io::ErrorKind::BrokenPipe
                                    || e.kind() == std::io::ErrorKind::ConnectionReset
                                {
                                    // client went away
                                    return;
                                }
                            }
                        }
                    }
                    eprintln!("!!! reader client protocol error: {:?}", e);
                })
                .map(|_| ())
            }),
    )
    .map_err(|e: tokio_io_pool::StreamSpawnError<()>| {
        eprintln!(
            "io pool is shutting down, so can't handle more reads: {:?}",
            e
        );
    })
    .map(|_| ())
}

fn dup(rs: &[Vec<DataType>]) -> Vec<Vec<DataType>> {
    let mut outer = Vec::with_capacity(rs.len());
    for r in rs {
        let mut inner = Vec::with_capacity(r.len());
        for v in r {
            inner.push(v.deep_clone())
        }
        outer.push(inner);
    }
    outer
}

fn handle_message(
    m: Tagged<ReadQuery>,
    s: &Readers,
) -> impl Future<Output = Result<Tagged<ReadReply>, ()>> + Send {
    let tag = m.tag;
    match m.v {
        ReadQuery::Normal {
            target,
            mut keys,
            block,
        } => {
            let mut missing_ranges = Vec::new();
            let immediate = READERS.with(|readers_cache| {
                let mut readers_cache = readers_cache.borrow_mut();
                let reader = readers_cache.entry(target).or_insert_with(|| {
                    let readers = s.lock().unwrap();
                    readers.get(&target).unwrap().clone()
                });

                let mut ret = Vec::with_capacity(keys.len());
                ret.resize(keys.len(), Vec::new());

                use nom_sql::Operator;
                let (cols, operators) = reader.get_operators();
                println!("operators: {:?}", operators);
                let found : Vec<_> = if operators.iter().all(|op| *op == Operator::Equal) {
                    keys
                        .iter_mut()
                        .map(|key| {
                            let rs = reader.try_find_and(key, dup).map(|r| r.0);
                            (key, rs)
                        })
                        .enumerate()
                        .collect()
                } else if operators.len() == 1 && operators[0] != Operator::Equal { 
                    keys
                        .iter_mut()
                        .map(|key| {
                            let range = match operators[0] {
                                Operator::Greater => (Excluded(vec![key[0].clone()]), Unbounded),
                                Operator::GreaterOrEqual => (Included(vec![key[0].clone()]), Unbounded),
                                Operator::Less => (Unbounded, Excluded(vec![key[0].clone()])),
                                Operator::LessOrEqual => (Unbounded, Included(vec![key[0].clone()])),
                                _ => unimplemented!(),
                            };
                            let rs = reader.try_find_range_and(range, dup).map(|r| r.0);
                            let rs = match rs {
                                Ok(Some(res)) => {
                                    let flattened_res : Vec<Vec<_>> = res.into_iter().flatten().collect();
                                    Ok(Some(flattened_res))
                                },
                                Ok(None) => Ok(None),
                                Err(None) => Err(()),
                                Err(Some(miss)) => {
                                    missing_ranges.push(miss);
                                    Ok(None)
                                }
                            };
                            (key, rs)
                        })
                        .enumerate()
                        .collect()
                } else if operators.len() > 1 {
                    assert!(operators.iter().is_partitioned(|op| *op == Operator::Equal));
                    keys
                        .iter_mut()
                        .map(|key| {
                            let mut inequality_col = None;
                            let mut equality_keys = vec![];
                            let mut lower_bound = Unbounded;
                            let mut higher_bound = Unbounded;
                            for (i, op) in operators.iter().enumerate() {
                                let keyi = key[i].clone();

                                if *op == Operator::Equal {
                                    equality_keys.push(keyi);
                                    continue;
                                }

                                match inequality_col {
                                    // TODO(jonathangb): check inequality on same col.
                                    Some(_) => {
                                        match op {
                                            Operator::Less => higher_bound = Excluded(keyi),
                                            Operator::LessOrEqual => higher_bound = Included(keyi),
                                            Operator::Greater => lower_bound = Excluded(keyi),
                                            Operator::GreaterOrEqual => lower_bound = Included(keyi),
                                            _ => {},
                                        };
                                    },
                                    None => {
                                        inequality_col = Some(cols[i]);
                                        match op {
                                            Operator::Less => higher_bound = Excluded(keyi),
                                            Operator::LessOrEqual => higher_bound = Included(keyi),
                                            Operator::Greater => lower_bound = Excluded(keyi),
                                            Operator::GreaterOrEqual => lower_bound = Included(keyi),
                                            _ => {},
                                        };
                                    },
                                }
                            }

                            let mut first_bound = equality_keys.clone();
                            let first_bound = match &lower_bound {
                                Included(bound) => {
                                    first_bound.push(bound.clone());
                                    Included(first_bound)
                                },
                                Excluded(bound) => {
                                    first_bound.push(bound.clone());
                                    Excluded(first_bound)
                                },
                                Unbounded => {
                                    let higher_bound = match &higher_bound {
                                        Included(bound) => bound,
                                        Excluded(bound) => bound,
                                        Unbounded => unreachable!(), // We can't have both lower and higher unbounded at once.
                                    };
                                    first_bound.push(common::DataType::min_value(higher_bound));
                                    Included(first_bound)
                                },
                            };
                            let mut second_bound = equality_keys.clone();
                            let second_bound = match higher_bound {
                                Included(bound) => {
                                    second_bound.push(bound);
                                    Included(second_bound)
                                },
                                Excluded(bound) => {
                                    second_bound.push(bound);
                                    Excluded(second_bound)
                                },
                                Unbounded => {
                                    let lower_bound = match lower_bound {
                                        Included(ref bound) => bound,
                                        Excluded(ref bound) => bound,
                                        Unbounded => unreachable!(), // We can't have both lower and higher unbounded at once.
                                    };
                                    second_bound.push(common::DataType::max_value(lower_bound));
                                    Included(second_bound)
                                }
                            };

                            let rs = reader.try_find_range_and((first_bound, second_bound), dup).map(|r| r.0);
                            let rs = match rs {
                                Ok(Some(res)) => {
                                    let flattened_res : Vec<Vec<_>> = res.into_iter().flatten().collect();
                                    Ok(Some(flattened_res))
                                }
                                Ok(None) => Ok(None),
                                Err(None) => Err(()),
                                Err(Some(miss)) => {
                                    missing_ranges.push(miss);
                                    Ok(None)
                                }
                            };
                            (key, rs)
                        })
                        .enumerate()
                        .collect()
                } else {
                    unimplemented!()
                };

                let mut ready = true;
                let mut replaying = false;
                for (i, (key, v)) in found {
                    match v {
                        Ok(Some(rs)) => {
                            // immediate hit!
                            ret[i] = rs;
                            *key = vec![];
                        }
                        Err(()) => {
                            // map not yet ready
                            ready = false;
                            *key = vec![];
                            break;
                        }
                        Ok(None) => {
                            // triggered partial replay
                            replaying = true;
                        }
                    }
                }

                if !ready {
                    return Ok(Tagged {
                        tag,
                        v: ReadReply::Normal(Err(())),
                    });
                }

                if !replaying {
                    // we hit on all the keys!
                    return Ok(Tagged {
                        tag,
                        v: ReadReply::Normal(Ok(ret)),
                    });
                }

                // TODO(jonathangb): trigger range replays.
                // trigger backfills for all the keys we missed on for later
                if !missing_ranges.is_empty() {
                    for missing_range in &missing_ranges {
                        // TODO(jonathangb): trigger replay.
                        //reader.trigger(missing_range);
                    }
                } else {
                    for key in &keys {
                        if !key.is_empty() {
                            reader.trigger(key);
                        }
                    }
                }


                Err((keys, ret, missing_ranges))
            });

            match immediate {
<<<<<<< HEAD
                Ok(reply) => Either::A(Either::A(future::ok(reply))),
                Err((keys, ret, missing_ranges)) => {
=======
                Ok(reply) => Either::Left(Either::Left(future::ready(Ok(reply)))),
                Err((keys, ret)) => {
>>>>>>> 4e4eedd8
                    if !block {
                        Either::Left(Either::Left(future::ready(Ok(Tagged {
                            tag,
                            v: ReadReply::Normal(Ok(ret)),
                        }))))
                    } else {
                        let trigger = time::Duration::from_micros(TRIGGER_TIMEOUT_US);
                        let retry = time::Duration::from_micros(RETRY_TIMEOUT_US);
                        let now = time::Instant::now();
                        Either::Left(Either::Right(BlockingRead {
                            tag,
                            target,
                            keys,
                            read: ret,
                            truth: s.clone(),
                            retry: async_timer::interval(retry),
                            trigger_timeout: trigger,
                            next_trigger: now,
                            missing_ranges,
                        }))
                    }
                }
            }
        }
        ReadQuery::Size { target } => {
            let size = READERS.with(|readers_cache| {
                let mut readers_cache = readers_cache.borrow_mut();
                let reader = readers_cache.entry(target).or_insert_with(|| {
                    let readers = s.lock().unwrap();
                    readers.get(&target).unwrap().clone()
                });

                reader.len()
            });

            Either::Right(future::ready(Ok(Tagged {
                tag,
                v: ReadReply::Size(size),
            })))
        }
    }
}

#[pin_project]
struct BlockingRead {
    tag: u32,
    read: Vec<Vec<Vec<DataType>>>,
    target: (NodeIndex, usize),
    keys: Vec<Vec<DataType>>,
    truth: Readers,

    #[pin]
    retry: async_timer::Interval<async_timer::oneshot::Timer>,

    trigger_timeout: time::Duration,
    next_trigger: time::Instant,
    missing_ranges: Vec<RangeLookupMiss>,
}

impl Future for BlockingRead {
    type Output = Result<Tagged<ReadReply>, ()>;

    fn poll(self: Pin<&mut Self>, cx: &mut Context<'_>) -> Poll<Self::Output> {
        let mut this = self.project();
        loop {
            ready!(this.retry.as_mut().poll_next(cx));

            let missing = READERS.with(|readers_cache| {
                let mut readers_cache = readers_cache.borrow_mut();
                let s = &this.truth;
                let target = &this.target;
                let reader = readers_cache.entry(*this.target).or_insert_with(|| {
                    let readers = s.lock().unwrap();
                    readers.get(target).unwrap().clone()
                });

                let mut triggered = false;
                let mut missing = false;
                let now = time::Instant::now();
                for (i, key) in this.keys.iter_mut().enumerate() {
                    if key.is_empty() {
                        // already have this value
                    } else { // TODO(jonathangb): Add range partial.
                        // note that this *does* mean we'll trigger replay multiple times for things
                        // that miss and aren't replayed in time, which is a little sad. but at the
                        // same time, that replay trigger will just be ignored by the target domain.
                        match reader.try_find_and(key, dup).map(|r| r.0) {
                            Ok(Some(rs)) => {
                                this.read[i] = rs;
                                key.clear();
                            }
                            Err(()) => {
                                // map has been deleted, so server is shutting down
                                return Err(());
                            }
                            Ok(None) => {
                                if now > *this.next_trigger {
                                    // maybe the key was filled but then evicted, and we missed it?
                                    if !reader.trigger(key) {
                                        // server is shutting down and won't do the backfill
                                        return Err(());
                                    }
                                    triggered = true;
                                }
                                missing = true;
                            }
                        }
                    }
                }

                if triggered {
                    *this.trigger_timeout *= 2;
                    *this.next_trigger = now + *this.trigger_timeout;
                }

                Ok(missing)
            })?;

            if !missing {
                return Poll::Ready(Ok(Tagged {
                    tag: *this.tag,
                    v: ReadReply::Normal(Ok(mem::replace(&mut this.read, Vec::new()))),
                }));
            }
        }
    }
}<|MERGE_RESOLUTION|>--- conflicted
+++ resolved
@@ -1,7 +1,7 @@
 use async_bincode::AsyncBincodeStream;
 use dataflow::prelude::DataType;
 use dataflow::prelude::*;
-use dataflow::RangeLookupMiss;
+use dataflow::ReaderLookup;
 use dataflow::Readers;
 use dataflow::SingleReadHandle;
 use futures_util::{
@@ -117,7 +117,6 @@
             mut keys,
             block,
         } => {
-            let mut missing_ranges = Vec::new();
             let immediate = READERS.with(|readers_cache| {
                 let mut readers_cache = readers_cache.borrow_mut();
                 let reader = readers_cache.entry(target).or_insert_with(|| {
@@ -133,11 +132,8 @@
                 println!("operators: {:?}", operators);
                 let found : Vec<_> = if operators.iter().all(|op| *op == Operator::Equal) {
                     keys
-                        .iter_mut()
-                        .map(|key| {
-                            let rs = reader.try_find_and(key, dup).map(|r| r.0);
-                            (key, rs)
-                        })
+                        .into_iter()
+                        .map(|key| reader.try_find_and(key, dup))
                         .enumerate()
                         .collect()
                 } else if operators.len() == 1 && operators[0] != Operator::Equal { 
@@ -151,25 +147,26 @@
                                 Operator::LessOrEqual => (Unbounded, Included(vec![key[0].clone()])),
                                 _ => unimplemented!(),
                             };
-                            let rs = reader.try_find_range_and(range, dup).map(|r| r.0);
-                            let rs = match rs {
-                                Ok(Some(res)) => {
-                                    let flattened_res : Vec<Vec<_>> = res.into_iter().flatten().collect();
-                                    Ok(Some(flattened_res))
-                                },
-                                Ok(None) => Ok(None),
-                                Err(None) => Err(()),
-                                Err(Some(miss)) => {
-                                    missing_ranges.push(miss);
-                                    Ok(None)
-                                }
-                            };
-                            (key, rs)
+                            reader.try_find_range_and(range, dup)
+                            // let rs = match reader.try_find_range_and(range, dup) {
+                            //     RangeLookup::Ok(res, _) => {
+                            //         let flattened_res : Vec<Vec<_>> = res.into_iter().flatten().collect();
+                            //         Ok(Some(flattened_res))
+                            //     },
+                            //     Ok(None) => Ok(None),
+                            //     Err(None) => Err(()),
+                            //     Err(Some(miss)) => {
+                            //         missing_ranges.push(miss);
+                            //         Ok(None)
+                            //     }
+                            // };
+                            // (key, rs)
                         })
                         .enumerate()
                         .collect()
                 } else if operators.len() > 1 {
-                    assert!(operators.iter().is_partitioned(|op| *op == Operator::Equal));
+                    assert!(operators.iter().is_partitioned(|op| *op == Operator::Equal),
+                    "We currently support multi-equalities at first, and then inequalities");
                     keys
                         .iter_mut()
                         .map(|key| {
@@ -250,20 +247,21 @@
                                 }
                             };
 
-                            let rs = reader.try_find_range_and((first_bound, second_bound), dup).map(|r| r.0);
-                            let rs = match rs {
-                                Ok(Some(res)) => {
-                                    let flattened_res : Vec<Vec<_>> = res.into_iter().flatten().collect();
-                                    Ok(Some(flattened_res))
-                                }
-                                Ok(None) => Ok(None),
-                                Err(None) => Err(()),
-                                Err(Some(miss)) => {
-                                    missing_ranges.push(miss);
-                                    Ok(None)
-                                }
-                            };
-                            (key, rs)
+                            reader.try_find_range_and((first_bound, second_bound), dup)
+                            // let rs = reader.try_find_range_and((first_bound, second_bound), dup).map(|r| r.0);
+                            // let rs = match rs {
+                            //     Ok(Some(res)) => {
+                            //         let flattened_res : Vec<Vec<_>> = res.into_iter().flatten().collect();
+                            //         Ok(Some(flattened_res))
+                            //     }
+                            //     Ok(None) => Ok(None),
+                            //     Err(None) => Err(()),
+                            //     Err(Some(miss)) => {
+                            //         missing_ranges.push(miss);
+                            //         Ok(None)
+                            //     }
+                            // };
+                            // (key, rs)
                         })
                         .enumerate()
                         .collect()
@@ -273,23 +271,26 @@
 
                 let mut ready = true;
                 let mut replaying = false;
-                for (i, (key, v)) in found {
-                    match v {
-                        Ok(Some(rs)) => {
+                let mut missing_ranges = Vec::new();
+                for (i, res) in found {
+                    println!("Res: {:?}", res);
+                    if res.is_miss() {
+                        replaying = true;
+                        missing_ranges.push(res);
+                        continue;
+                    }
+
+                    match res {
+                        ReaderLookup::Ok(rs, _) => {
                             // immediate hit!
-                            ret[i] = rs;
-                            *key = vec![];
+                            ret[i] = rs.into_iter().flatten().collect();
                         }
-                        Err(()) => {
+                        ReaderLookup::Err => {
                             // map not yet ready
                             ready = false;
-                            *key = vec![];
                             break;
                         }
-                        Ok(None) => {
-                            // triggered partial replay
-                            replaying = true;
-                        }
+                        _ => unreachable!(),
                     }
                 }
 
@@ -310,31 +311,17 @@
 
                 // TODO(jonathangb): trigger range replays.
                 // trigger backfills for all the keys we missed on for later
-                if !missing_ranges.is_empty() {
-                    for missing_range in &missing_ranges {
-                        // TODO(jonathangb): trigger replay.
-                        //reader.trigger(missing_range);
-                    }
-                } else {
-                    for key in &keys {
-                        if !key.is_empty() {
-                            reader.trigger(key);
-                        }
-                    }
-                }
-
-
-                Err((keys, ret, missing_ranges))
+                for missing_range in &missing_ranges {
+                    // TODO(jonathangb): trigger replay.
+                    //reader.trigger(missing_range);
+                }
+
+                Err((ret, missing_ranges))
             });
 
             match immediate {
-<<<<<<< HEAD
-                Ok(reply) => Either::A(Either::A(future::ok(reply))),
-                Err((keys, ret, missing_ranges)) => {
-=======
                 Ok(reply) => Either::Left(Either::Left(future::ready(Ok(reply)))),
-                Err((keys, ret)) => {
->>>>>>> 4e4eedd8
+                Err((ret, missing_ranges)) => {
                     if !block {
                         Either::Left(Either::Left(future::ready(Ok(Tagged {
                             tag,
@@ -347,7 +334,6 @@
                         Either::Left(Either::Right(BlockingRead {
                             tag,
                             target,
-                            keys,
                             read: ret,
                             truth: s.clone(),
                             retry: async_timer::interval(retry),
@@ -383,7 +369,6 @@
     tag: u32,
     read: Vec<Vec<Vec<DataType>>>,
     target: (NodeIndex, usize),
-    keys: Vec<Vec<DataType>>,
     truth: Readers,
 
     #[pin]
@@ -391,7 +376,7 @@
 
     trigger_timeout: time::Duration,
     next_trigger: time::Instant,
-    missing_ranges: Vec<RangeLookupMiss>,
+    missing_ranges: Vec<ReaderLookup<Vec<Vec<DataType>>>>,
 }
 
 impl Future for BlockingRead {
@@ -414,7 +399,7 @@
                 let mut triggered = false;
                 let mut missing = false;
                 let now = time::Instant::now();
-                for (i, key) in this.keys.iter_mut().enumerate() {
+                /*for (i, key) in this.keys.iter_mut().enumerate() {
                     if key.is_empty() {
                         // already have this value
                     } else { // TODO(jonathangb): Add range partial.
@@ -443,7 +428,7 @@
                             }
                         }
                     }
-                }
+                }*/
 
                 if triggered {
                     *this.trigger_timeout *= 2;
