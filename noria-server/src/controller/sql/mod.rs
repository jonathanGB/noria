mod mir;
mod passes;
mod query_graph;
mod query_signature;
mod query_utils;
mod reuse;
pub(super) mod security;

use self::mir::SqlToMirConverter;
use self::query_graph::{to_query_graph, QueryGraph};
use self::query_signature::Signature;
<<<<<<< HEAD
use self::reuse::{ReuseConfig, ReuseConfigType};
use crate::controller::mir_to_flow::mir_query_to_flow_parts;
use crate::controller::Migration;
use ::mir::query::{MirQuery, QueryFlowParts};
use ::mir::reuse as mir_reuse;
use ::mir::Column;
=======
use self::reuse::ReuseConfig;
use super::mir_to_flow::mir_query_to_flow_parts;
use crate::controller::Migration;
use crate::ReuseConfigType;
use ::mir::query::{MirQuery, QueryFlowParts};
use ::mir::reuse as mir_reuse;
use ::mir::Column;
use ::mir::MirNodeRef;
>>>>>>> 758821f9
use dataflow::prelude::DataType;
use nom_sql::parser as sql_parser;
use nom_sql::{ArithmeticBase, CreateTableStatement, SqlQuery};
use nom_sql::{CompoundSelectOperator, CompoundSelectStatement, SelectStatement};
use petgraph::graph::NodeIndex;

use slog;
use std::collections::HashMap;
use std::str;
use std::vec::Vec;

type UniverseId = (DataType, Option<DataType>);

#[derive(Clone, Debug)]
enum QueryGraphReuse {
    ExactMatch(MirNodeRef),
    ExtendExisting(Vec<(u64, UniverseId)>),
    /// (node, columns to re-project if necessary, parameters)
    ReaderOntoExisting(MirNodeRef, Option<Vec<Column>>, Vec<Column>),
    None,
}

/// Long-lived struct that holds information about the SQL queries that have been incorporated into
/// the Soup graph `grap`.
/// The incorporator shares the lifetime of the flow graph it is associated with.
#[derive(Clone, Debug)]
// crate viz for tests
crate struct SqlIncorporator {
    log: slog::Logger,
    mir_converter: SqlToMirConverter,
    pub leaf_addresses: HashMap<String, NodeIndex>,

    named_queries: HashMap<String, u64>,
    query_graphs: HashMap<u64, QueryGraph>,
    base_mir_queries: HashMap<String, MirQuery>,
    mir_queries: HashMap<(u64, UniverseId), MirQuery>,
    num_queries: usize,

    base_schemas: HashMap<String, CreateTableStatement>,
    view_schemas: HashMap<String, Vec<String>>,

    schema_version: usize,

    reuse_type: ReuseConfigType,

    /// Active universes mapped to the group they belong to.
    /// If an user universe, mapped to None.
    universes: HashMap<Option<DataType>, Vec<UniverseId>>,
}

impl Default for SqlIncorporator {
    fn default() -> Self {
        SqlIncorporator {
            log: slog::Logger::root(slog::Discard, o!()),
            mir_converter: SqlToMirConverter::default(),
            leaf_addresses: HashMap::default(),

            named_queries: HashMap::default(),
            query_graphs: HashMap::default(),
            base_mir_queries: HashMap::default(),
            mir_queries: HashMap::default(),
            num_queries: 0,

            base_schemas: HashMap::default(),
            view_schemas: HashMap::default(),

            schema_version: 0,

            reuse_type: ReuseConfigType::Finkelstein,
            universes: HashMap::default(),
        }
    }
}

impl SqlIncorporator {
    /// Creates a new `SqlIncorporator` for an empty flow graph.
    pub(super) fn new(log: slog::Logger) -> Self {
        let lc = log.clone();
        SqlIncorporator {
            log,
            mir_converter: SqlToMirConverter::with_logger(lc),
            ..Default::default()
        }
    }

    /// Disable node reuse for future migrations.
    #[allow(unused)]
    pub(super) fn disable_reuse(&mut self) {
        self.reuse_type = ReuseConfigType::NoReuse;
    }

    /// Disable node reuse for future migrations.
    #[allow(unused)]
    pub(super) fn enable_reuse(&mut self, reuse_type: ReuseConfigType) {
        self.reuse_type = reuse_type;
    }

    /// Incorporates a single query into via the flow graph migration in `mig`. The `query`
    /// argument is a string that holds a parameterized SQL query, and the `name` argument supplies
    /// an optional name for the query. If no `name` is specified, the table name is used in the
    /// case of CREATE TABLE queries, and a deterministic, unique name is generated and returned
    /// otherwise.
    ///
    /// The return value is a tuple containing the query name (specified or computing) and a `Vec`
    /// of `NodeIndex`es representing the nodes added to support the query.
    #[cfg(test)]
    crate fn add_query(
        &mut self,
        query: &str,
        name: Option<String>,
        mut mig: &mut Migration,
    ) -> Result<QueryFlowParts, String> {
        query.to_flow_parts(self, name, &mut mig)
    }

    /// Incorporates a single query into via the flow graph migration in `mig`. The `query`
    /// argument is a `SqlQuery` structure, and the `name` argument supplies an optional name for
    /// the query. If no `name` is specified, the table name is used in the case of CREATE TABLE
    /// queries, and a deterministic, unique name is generated and returned otherwise.
    ///
    /// The return value is a tuple containing the query name (specified or computing) and a `Vec`
    /// of `NodeIndex`es representing the nodes added to support the query.
    pub(super) fn add_parsed_query(
        &mut self,
        query: SqlQuery,
        name: Option<String>,
        is_leaf: bool,
        mig: &mut Migration,
        global_name: Option<String>,
    ) -> Result<QueryFlowParts, String> {
        match name {
            None => self.nodes_for_query(query, is_leaf, mig),
            Some(n) => self.nodes_for_named_query(query, n, is_leaf, mig, global_name),
        }
    }

    pub(super) fn get_base_schema(&self, name: &str) -> Option<CreateTableStatement> {
        self.base_schemas.get(name).cloned()
    }

    pub(super) fn get_view_schema(&self, name: &str) -> Option<Vec<String>> {
        self.view_schemas.get(name).cloned()
    }

    #[cfg(test)]
    fn get_flow_node_address(&self, name: &str, v: usize) -> Option<NodeIndex> {
        self.mir_converter.get_flow_node_address(name, v)
    }

    /// Retrieves the flow node associated with a given query's leaf view.
    #[allow(unused)]
    pub(super) fn get_query_address(&self, name: &str) -> Option<NodeIndex> {
        match self.leaf_addresses.get(name) {
            None => self.mir_converter.get_leaf(name),
            Some(na) => Some(*na),
        }
    }

    pub(super) fn is_leaf_address(&self, ni: NodeIndex) -> bool {
        self.leaf_addresses.values().any(|nn| *nn == ni)
    }

    pub(super) fn get_queries_for_node(&self, ni: NodeIndex) -> Vec<String> {
        self.leaf_addresses
            .iter()
            .filter_map(|(name, idx)| if *idx == ni { Some(name.clone()) } else { None })
            .collect()
    }

    fn consider_query_graph(
        &mut self,
        query_name: &str,
        universe: UniverseId,
        st: &SelectStatement,
    ) -> (QueryGraph, QueryGraphReuse) {
        debug!(self.log, "Making QG for \"{}\"", query_name);
        trace!(self.log, "Query \"{}\": {:#?}", query_name, st);

        let mut qg = match to_query_graph(st) {
            Ok(qg) => qg,
            Err(e) => panic!(e),
        };

        trace!(self.log, "QG for \"{}\": {:#?}", query_name, qg);

        // if reuse is disabled, we're done
        if self.reuse_type == ReuseConfigType::NoReuse {
            return (qg, QueryGraphReuse::None);
        }

        // Do we already have this exact query or a subset of it in the same universe?
        // TODO(malte): make this an O(1) lookup by QG signature
        let qg_hash = qg.signature().hash;
        match self.mir_queries.get(&(qg_hash, universe.clone())) {
            None => (),
            Some(ref mir_query) => {
                let existing_qg = self
                    .query_graphs
                    .get(&qg_hash)
                    .expect("query graph should be present");
                // note that this also checks the *order* in which parameters are specified; a
                // different order means that we cannot simply reuse the existing reader.
                if existing_qg.signature() == qg.signature()
                    && existing_qg.parameters() == qg.parameters()
                    && existing_qg.exact_hash() == qg.exact_hash()
                {
                    // we already have this exact query, down to the exact same reader key columns
                    // in exactly the same order
                    info!(
                        self.log,
                        "An exact match for query \"{}\" already exists in universe \"{}\", reusing it",
                        query_name,
                        universe.0.to_string(),
                    );

                    trace!(
                        self.log,
                        "Reusing MirQuery {} with QueryGraph {:#?}",
                        mir_query.name,
                        existing_qg,
                    );

                    return (qg, QueryGraphReuse::ExactMatch(mir_query.leaf.clone()));
                } else if existing_qg.signature() == qg.signature()
                    && existing_qg.parameters() != qg.parameters()
                {
                    use self::query_graph::OutputColumn;

                    // the signatures match, but this comparison has only given us an inexact result:
                    // we know that both queries mention the same columns, but not that they
                    // actually do the same comparisons or have the same literals. Hence, we need
                    // to scan the predicates here and ensure that for each predicate in the
                    // incoming QG, we have a matching predicate in the existing one.
                    // Since `qg.relations.predicates` only contains comparisons between columns
                    // and literals (col/col is a join predicate and associated with the join edge,
                    // col/param is stored in qg.params), we will not be inhibited by the fact that
                    // the queries have different parameters.
                    let mut predicates_match = true;
                    for (r, n) in qg.relations.iter() {
                        for p in n.predicates.iter() {
                            if !existing_qg.relations.contains_key(r)
                                || !existing_qg.relations[r].predicates.contains(p)
                            {
                                predicates_match = false;
                            }
                        }
                    }

                    // if any of our columns are grouped expressions, we can't reuse here, since
                    // the difference in parameters means that there is a difference in the implied
                    // GROUP BY clause
                    let no_grouped_columns = qg.columns.iter().all(|c| match *c {
                        OutputColumn::Literal(_) => true,
                        OutputColumn::Arithmetic(ref ac) => {
                            let mut is_function = false;
                            if let ArithmeticBase::Column(ref c) = ac.expression.left {
                                is_function = is_function || c.function.is_some();
                            }

                            if let ArithmeticBase::Column(ref c) = ac.expression.right {
                                is_function = is_function || c.function.is_some();
                            }

                            !is_function
                        }
                        OutputColumn::Data(ref dc) => dc.function.is_none(),
                    });

                    if predicates_match && no_grouped_columns {
                        // QGs are identical, except for parameters (or their order)
                        info!(
                            self.log,
                            "Query '{}' has an exact match modulo parameters in {}, \
                             so making a new reader",
                            query_name,
                            mir_query.name,
                        );

                        // We want to hang the new leaf off the last non-leaf node of the query that
                        // has the parameter columns we need, so backtrack until we find this place.
                        // Typically, this unwinds only two steps, above the final projection.
                        // However, there might be cases in which a parameter column needed is not
                        // present in the query graph (because a later migration added the column to
                        // a base schema after the query was added to the graph). In this case, we
                        // move on to other reuse options.
                        let params: Vec<_> =
                            qg.parameters().into_iter().map(Column::from).collect();
                        if let Some(mn) =
                            mir_reuse::rewind_until_columns_found(mir_query.leaf.clone(), &params)
                        {
                            use ::mir::node::MirNodeType;
                            let project_columns = match mn.borrow().inner {
                                MirNodeType::Project { .. } => None,
                                _ => {
                                    // N.B.: we can't just add an identity here, since we might
                                    // have backtracked above a projection in order to get the
                                    // new parameter column(s). In this case, we need to add a
                                    // new projection that includes the same columns as the one
                                    // for the existing query, but also additional parameter
                                    // columns. The latter get added later; here we simply
                                    // extract the columns that need reprojecting and pass them
                                    // along with the reuse instruction.
                                    let existing_projection = mir_query
                                        .leaf
                                        .borrow()
                                        .ancestors()
                                        .iter()
                                        .next()
                                        .unwrap()
                                        .clone();
                                    let project_columns =
                                        existing_projection.borrow().columns().to_vec();
                                    Some(project_columns)
                                }
                            };
                            return (
                                qg,
                                QueryGraphReuse::ReaderOntoExisting(mn, project_columns, params),
                            );
                        }
                    }
                }
            }
        }

        let reuse_config = ReuseConfig::new(self.reuse_type.clone());

        // Find a promising set of query graphs
        let reuse_candidates = reuse_config.reuse_candidates(&mut qg, &self.query_graphs);

<<<<<<< HEAD
        if reuse_candidates.len() > 0 {
            // info!(
            //     self.log,
            //     "Identified {} candidate QGs for reuse",
            //     reuse_candidates.len()
            // );
            // info!(
            //     self.log,
            //     "This QG: {:#?}\nReuse candidates:\n{:#?}",
            //     qg,
            //     reuse_candidates
            // );
=======
        if !reuse_candidates.is_empty() {
            info!(
                self.log,
                "Identified {} candidate QGs for reuse",
                reuse_candidates.len()
            );
            trace!(
                self.log,
                "This QG: {:#?}\nReuse candidates:\n{:#?}",
                qg,
                reuse_candidates
            );
>>>>>>> 758821f9

            let mut mir_queries = Vec::new();
            for uid in reuse_config.reuse_universes(universe, &self.universes) {
                let mqs: Vec<_> = reuse_candidates
                    .iter()
                    .map(|c| {
                        let sig = (c.1).0;
                        (sig, uid.clone())
                    })
                    .collect();

                mir_queries.extend(mqs);
            }

            return (qg, QueryGraphReuse::ExtendExisting(mir_queries));
        } else {
            info!(self.log, "No reuse opportunity, adding fresh query");
        }

        (qg, QueryGraphReuse::None)
    }

    fn add_leaf_to_existing_query(
        &mut self,
        query_name: &str,
        params: &[Column],
        final_query_node: MirNodeRef,
        project_columns: Option<Vec<Column>>,
        mut mig: &mut Migration,
    ) -> QueryFlowParts {
        trace!(self.log, "Adding a new leaf below: {:?}", final_query_node);

        let mut mir = self.mir_converter.add_leaf_below(
            final_query_node,
            query_name,
            params,
            project_columns,
        );

        trace!(self.log, "Reused leaf node MIR: {}", mir);

        // push it into the flow graph using the migration in `mig`, and obtain `QueryFlowParts`.
        // Note that we don't need to optimize the MIR here, because the query is trivial.
        let qfp = mir_query_to_flow_parts(&mut mir, &mut mig, None, None);
        self.register_query(query_name, None, &mir, mig.universe());

        qfp
    }

    fn add_base_via_mir(
        &mut self,
        query_name: &str,
        query: &SqlQuery,
        mut mig: &mut Migration,
    ) -> QueryFlowParts {
        // first, compute the MIR representation of the SQL query
        let mut mir = self.mir_converter.named_base_to_mir(query_name, query);

        trace!(self.log, "Base node MIR: {:#?}", mir);

        // no optimization, because standalone base nodes can't be optimized

        // push it into the flow graph using the migration in `mig`, and obtain `QueryFlowParts`
        let qfp = mir_query_to_flow_parts(&mut mir, &mut mig, None, None);

        // remember the schema in case we need it later
        // on base table schema change, we will overwrite the existing schema here.
        // TODO(malte): this means that requests for this will always return the *latest* schema
        // for a base.
        if let SqlQuery::CreateTable(ref ctq) = query {
            self.base_schemas.insert(query_name.to_owned(), ctq.clone());
        } else {
            unimplemented!();
        }

        self.register_query(query_name, None, &mir, mig.universe());

        qfp
    }

    fn add_compound_query(
        &mut self,
        query_name: &str,
        query: &CompoundSelectStatement,
        is_leaf: bool,
        mut mig: &mut Migration,
    ) -> Result<QueryFlowParts, String> {
        let subqueries: Result<Vec<_>, String> = query
            .selects
            .iter()
            .enumerate()
            .map(|(i, sq)| {
                Ok(self
                    .add_select_query(
                        &format!("{}_csq_{}", query_name, i),
                        &sq.1,
                        false,
                        mig,
                        None,
                    )?
                    .1
                    .unwrap())
            })
            .collect();

        let mut combined_mir_query = self.mir_converter.compound_query_to_mir(
            query_name,
            subqueries?.iter().collect(),
            CompoundSelectOperator::Union,
            &query.order,
            &query.limit,
            is_leaf,
        );

        let qfp = mir_query_to_flow_parts(&mut combined_mir_query, &mut mig, None, None);

        self.register_query(query_name, None, &combined_mir_query, mig.universe());

        Ok(qfp)
    }

    /// Returns tuple of `QueryFlowParts` and an optional new `MirQuery`. The latter is only
    /// present if a new `MirQuery` was added.
    fn add_select_query(
        &mut self,
        query_name: &str,
        sq: &SelectStatement,
        is_leaf: bool,
        mig: &mut Migration,
        global_name: Option<String>,
    ) -> Result<(QueryFlowParts, Option<MirQuery>), String> {
        let (qg, reuse) = self.consider_query_graph(&query_name, mig.universe(), sq);
        Ok(match reuse {
            QueryGraphReuse::ExactMatch(mn) => {
                let flow_node = mn.borrow().flow_node.as_ref().unwrap().address();
                let qfp = QueryFlowParts {
                    name: String::from(query_name),
                    new_nodes: vec![],
                    reused_nodes: vec![flow_node],
                    query_leaf: flow_node,
                };
                (qfp, None)
            }
            QueryGraphReuse::ExtendExisting(mqs) => {
                let qfp =
                    self.extend_existing_query(&query_name, sq, qg, mqs, is_leaf, mig, global_name);
                (qfp.unwrap(), None)
            }
            QueryGraphReuse::ReaderOntoExisting(mn, project_columns, params) => {
                let qfp =
                    self.add_leaf_to_existing_query(&query_name, &params, mn, project_columns, mig);
                (qfp, None)
            }
            QueryGraphReuse::None => {
                let (qfp, mir) = self.add_query_via_mir(&query_name, sq, qg, is_leaf, mig)?;
                (qfp, Some(mir))
            }
        })
    }

    fn add_query_via_mir(
        &mut self,
        query_name: &str,
        query: &SelectStatement,
        qg: QueryGraph,
        is_leaf: bool,
        mut mig: &mut Migration,
    ) -> Result<(QueryFlowParts, MirQuery), String> {
        use ::mir::visualize::GraphViz;
        let universe = mig.universe();
        // no QG-level reuse possible, so we'll build a new query.
        // first, compute the MIR representation of the SQL query
        let (sec, og_mir, table_mapping, base_name) = self.mir_converter.named_query_to_mir(
            query_name,
            query,
            &qg,
            is_leaf,
            universe.clone(),
        )?;
        trace!(
            self.log,
            "Unoptimized MIR:\n{}",
            og_mir.to_graphviz().unwrap()
        );

        // run MIR-level optimizations
        let mut mir = og_mir.optimize(table_mapping.as_ref(), sec);

        trace!(self.log, "Optimized MIR:\n{}", mir.to_graphviz().unwrap());

        if sec {
            match table_mapping {
                Some(ref x) => {
                    mir = mir.make_universe_naming_consistent(x, base_name);
                }
                None => {
                    panic!("Missing table mapping when reconciling universe table names!");
                }
            }
        }

        // push it into the flow graph using the migration in `mig`, and obtain `QueryFlowParts`
        let qfp = mir_query_to_flow_parts(&mut mir, &mut mig, table_mapping.as_ref(), None);
        // register local state
        self.register_query(query_name, Some(qg), &mir, universe);

        Ok((qfp, mir))
    }

    pub(super) fn remove_query(&mut self, query_name: &str, mig: &Migration) -> Option<NodeIndex> {
        let nodeid = self
            .leaf_addresses
            .remove(query_name)
            .expect("tried to remove unknown query");

        let qg_hash = self
            .named_queries
            .remove(query_name)
            .unwrap_or_else(|| panic!("missing query hash for named query \"{}\"", query_name));
        let mir = &self.mir_queries[&(qg_hash, mig.universe())];

        // traverse self.leaf__addresses
        if self
            .leaf_addresses
            .values()
            .find(|&id| *id == nodeid)
            .is_none()
        {
            // ok to remove

            // remove local state for query

            // traverse and remove MIR nodes
            // TODO(malte): implement this
            self.mir_converter.remove_query(query_name, mir);

            // clean up local state
            self.mir_queries.remove(&(qg_hash, mig.universe())).unwrap();
            self.query_graphs.remove(&qg_hash).unwrap();
            self.view_schemas.remove(query_name).unwrap();

            // trigger reader node removal
            Some(nodeid)
        } else {
            // more than one query uses this leaf
            // don't remove node yet!

            // TODO(malte): implement this
            self.mir_converter.remove_query(query_name, mir);

            // clean up state for this query
            self.mir_queries.remove(&(qg_hash, mig.universe())).unwrap();
            self.query_graphs.remove(&qg_hash).unwrap();
            self.view_schemas.remove(query_name).unwrap();

            None
        }
    }

    pub(super) fn remove_base(&mut self, name: &str) {
        info!(self.log, "Removing base {} from SqlIncorporator", name);
        if self.base_schemas.remove(name).is_none() {
            warn!(
                self.log,
                "Attempted to remove non-existant base node {} from SqlIncorporator", name
            );
        }

        let mir = self
            .base_mir_queries
            .get(name)
            .unwrap_or_else(|| panic!("tried to remove unknown base {}", name));
        self.mir_converter.remove_base(name, mir)
    }

    fn register_query(
        &mut self,
        query_name: &str,
        qg: Option<QueryGraph>,
        mir: &MirQuery,
        universe: UniverseId,
    ) {
        // TODO(malte): we currently need to remember these for local state, but should figure out
        // a better plan (see below)
        let fields = mir
            .leaf
            .borrow()
            .columns()
            .iter()
            .map(|c| String::from(c.name.as_str()))
            .collect::<Vec<_>>();

        // TODO(malte): get rid of duplication and figure out where to track this state
        debug!(self.log, "registering query \"{}\"", query_name);
        self.view_schemas.insert(String::from(query_name), fields);
        // We made a new query, so store the query graph and the corresponding leaf MIR node.
        // TODO(malte): we currently store nothing if there is no QG (e.g., for compound queries).
        // This means we cannot reuse these queries.
        match qg {
            Some(qg) => {
                let qg_hash = qg.signature().hash;
                self.query_graphs.insert(qg_hash, qg);
                self.mir_queries.insert((qg_hash, universe), mir.clone());
                self.named_queries.insert(query_name.to_owned(), qg_hash);
            }
            None => {
                self.base_mir_queries
                    .insert(query_name.to_owned(), mir.clone());
            }
        }
    }

    fn extend_existing_query(
        &mut self,
        query_name: &str,
        query: &SelectStatement,
        qg: QueryGraph,
        reuse_mirs: Vec<(u64, UniverseId)>,
        is_leaf: bool,
        mut mig: &mut Migration,
        global_name: Option<String>,
    ) -> Result<QueryFlowParts, String> {
        use ::mir::reuse::merge_mir_for_queries;
        use ::mir::visualize::GraphViz;
        let universe = mig.universe();

        // no QG-level reuse possible, so we'll build a new query.
        // first, compute the MIR representation of the SQL query
        let (sec, new_query_mir, table_mapping, base_name) = self
            .mir_converter
            .named_query_to_mir(query_name, query, &qg, is_leaf, universe.clone())?;

        trace!(
            self.log,
            "Original MIR:\n{}",
            new_query_mir.to_graphviz().unwrap()
        );

        let new_opt_mir = new_query_mir.optimize(table_mapping.as_ref(), sec);

        trace!(
            self.log,
            "Optimized MIR:\n{}",
            new_opt_mir.to_graphviz().unwrap()
        );

        // compare to existing query MIR and reuse prefix
        let mut reused_mir = new_opt_mir.clone();
<<<<<<< HEAD
        // let mut num_reused_nodes = 0;
        // for m in reuse_mirs {
        //     if !self.mir_queries.contains_key(&m) {
        //         continue;
        //     }
        //     let mq = self.mir_queries.get(&m).unwrap();
        //     let res = merge_mir_for_queries(&self.log, &reused_mir, &mq);
        //     reused_mir = res.clone().0;
        //     if res.1 > num_reused_nodes {
        //         num_reused_nodes = res.1;
        //     }
        // }
=======
        let mut num_reused_nodes = 0;
        for m in reuse_mirs {
            if !self.mir_queries.contains_key(&m) {
                continue;
            }
            let mq = &self.mir_queries[&m];
            let res = merge_mir_for_queries(&self.log, &reused_mir, &mq);
            reused_mir = res.0;
            if res.1 > num_reused_nodes {
                num_reused_nodes = res.1;
            }
        }
>>>>>>> 758821f9

        let mut post_reuse_opt_mir = reused_mir.optimize_post_reuse();

        // traverse universe subgraph and update table names for
        // internal consistency using the table mapping as guidance
        if sec {
            match table_mapping {
                Some(ref x) => {
                    post_reuse_opt_mir =
                        post_reuse_opt_mir.make_universe_naming_consistent(x, base_name);
                }
                None => {
                    panic!("Missing table mapping when reconciling universe table names!");
                }
            }
        }

        trace!(
            self.log,
            "Post-reuse optimized MIR:\n{}",
            post_reuse_opt_mir.to_graphviz().unwrap()
        );

        let qfp = mir_query_to_flow_parts(
            &mut post_reuse_opt_mir,
            &mut mig,
            table_mapping.as_ref(),
            global_name,
        );

        // info!(
        //     self.log,
        //     "Reused {} nodes for {}", num_reused_nodes, query_name
        // );

        // register local state
        self.register_query(query_name, Some(qg), &post_reuse_opt_mir, universe);

        Ok(qfp)
    }

    fn nodes_for_query(
        &mut self,
        q: SqlQuery,
        is_leaf: bool,
        mig: &mut Migration,
    ) -> Result<QueryFlowParts, String> {
        let name = match q {
            SqlQuery::CreateTable(ref ctq) => ctq.table.name.clone(),
            SqlQuery::CreateView(ref cvq) => cvq.name.clone(),
            SqlQuery::Select(_) | SqlQuery::CompoundSelect(_) => format!("q_{}", self.num_queries),
            _ => panic!("only CREATE TABLE and SELECT queries can be added to the graph!"),
        };
        self.nodes_for_named_query(q, name, is_leaf, mig, None)
    }

    /// Runs some standard rewrite passes on the query.
    fn rewrite_query(&mut self, q: SqlQuery, mig: &mut Migration) -> Result<SqlQuery, String> {
        // TODO: make this not take &mut self
<<<<<<< HEAD
        use crate::controller::sql::passes::alias_removal::AliasRemoval;
        use crate::controller::sql::passes::count_star_rewrite::CountStarRewrite;
        use crate::controller::sql::passes::implied_tables::ImpliedTableExpansion;
        use crate::controller::sql::passes::key_def_coalescing::KeyDefinitionCoalescing;
        use crate::controller::sql::passes::negation_removal::NegationRemoval;
        use crate::controller::sql::passes::star_expansion::StarExpansion;
        use crate::controller::sql::passes::subqueries::SubQueries;
        use crate::controller::sql::query_utils::ReferredTables;
=======

        use passes::alias_removal::AliasRemoval;
        use passes::count_star_rewrite::CountStarRewrite;
        use passes::implied_tables::ImpliedTableExpansion;
        use passes::key_def_coalescing::KeyDefinitionCoalescing;
        use passes::negation_removal::NegationRemoval;
        use passes::star_expansion::StarExpansion;
        use passes::subqueries::SubQueries;
        use query_utils::ReferredTables;
>>>>>>> 758821f9

        // need to increment here so that each subquery has a unique name.
        // (subqueries call recursively into `nodes_for_named_query` via `add_parsed_query` below,
        // so we will end up incrementing this for every subquery.
        self.num_queries += 1;

        // flattens out the query by replacing subqueries for references
        // to existing views in the graph
        let mut fq = q.clone();
        for sq in fq.extract_subqueries() {
            use self::passes::subqueries::{
                field_with_table_name, query_from_condition_base, Subquery,
            };
            use nom_sql::{JoinRightSide, Table};
            match sq {
                Subquery::InComparison(cond_base) => {
                    let (sq, column) = query_from_condition_base(&cond_base);
                    let qfp = self
                        .add_parsed_query(sq, None, false, mig, None)
                        .expect("failed to add subquery");
                    *cond_base = field_with_table_name(qfp.name.clone(), column);
                }
                Subquery::InJoin(join_right_side) => {
                    *join_right_side = match *join_right_side {
                        JoinRightSide::NestedSelect(box ref ns, ref alias) => {
                            let qfp = self
                                .add_parsed_query(
                                    SqlQuery::Select(ns.clone()),
                                    alias.clone(),
                                    false,
                                    mig,
                                    None,
                                )
                                .expect("failed to add subquery in join");
                            JoinRightSide::Table(Table {
                                name: qfp.name.clone(),
                                alias: None,
                            })
                        }
                        _ => unreachable!(),
                    }
                }
            }
        }

        // Check that all tables mentioned in the query exist.
        // This must happen before the rewrite passes are applied because some of them rely on
        // having the table schema available in `self.view_schemas`.
        match fq {
            // if we're just about to create the table, we don't need to check if it exists. If it
            // does, we will amend or reuse it; if it does not, we create it.
            SqlQuery::CreateTable(_) => (),
            SqlQuery::CreateView(_) => (),
            // other kinds of queries *do* require their referred tables to exist!
            ref q @ SqlQuery::CompoundSelect(_)
            | ref q @ SqlQuery::Select(_)
            | ref q @ SqlQuery::Set(_)
            | ref q @ SqlQuery::Update(_)
            | ref q @ SqlQuery::Delete(_)
            | ref q @ SqlQuery::DropTable(_)
            | ref q @ SqlQuery::Insert(_) => {
                for t in &q.referred_tables() {
                    if !self.view_schemas.contains_key(&t.name)
                        && t.name != "UserContext"
                        && t.name != "GroupContext"
                    {
                        return Err(format!("query refers to unknown table \"{}\"", t.name));
                    }
                }
            }
        }

        // Run some standard rewrite passes on the query. This makes the later work easier,
        // as we no longer have to consider complications like aliases.
        Ok(fq
            .expand_table_aliases(mig.context())
            .remove_negation()
            .coalesce_key_definitions()
            .expand_stars(&self.view_schemas)
            .expand_implied_tables(&self.view_schemas)
            .rewrite_count_star(&self.view_schemas))
    }

    fn nodes_for_named_query(
        &mut self,
        q: SqlQuery,
        query_name: String,
        is_leaf: bool,
        mig: &mut Migration,
        global_name: Option<String>,
    ) -> Result<QueryFlowParts, String> {
        // short-circuit if we're dealing with a CreateView query; this avoids having to deal with
        // CreateView in all of our rewrite passes.
        if let SqlQuery::CreateView(cvq) = q {
            use nom_sql::SelectSpecification;
            let name = cvq.name.clone();
            match *cvq.definition {
                SelectSpecification::Compound(csq) => {
                    return self.nodes_for_named_query(
                        SqlQuery::CompoundSelect(csq),
                        name,
                        is_leaf,
                        mig,
<<<<<<< HEAD
                        global_name,
                    )
                }
                SelectSpecification::Simple(sq) => {
                    return self.nodes_for_named_query(
                        SqlQuery::Select(sq),
                        name,
                        is_leaf,
                        mig,
                        global_name,
                    )
=======
                    );
                }
                SelectSpecification::Simple(sq) => {
                    return self.nodes_for_named_query(SqlQuery::Select(sq), name, is_leaf, mig);
>>>>>>> 758821f9
                }
            }
        };

        let q = self.rewrite_query(q, mig)?;

        // TODO(larat): extend existing should handle policy nodes
        // if this is a selection, we compute its `QueryGraph` and consider the existing ones we
        // hold for reuse or extension
        let qfp = match q {
            SqlQuery::CompoundSelect(csq) => {
                // NOTE(malte): We can't currently reuse complete compound select queries, since
                // our reuse logic operates on `SqlQuery` structures. Their subqueries do get
                // reused, however.
                self.add_compound_query(&query_name, &csq, is_leaf, mig)
                    .unwrap()
            }
<<<<<<< HEAD
            SqlQuery::Select(sq) => {
                self.add_select_query(&query_name, &sq, is_leaf, mig, global_name)?
                    .0
            }
            // SqlQuery::CreateView(ref cvq) => {
            //     use nom_sql::SelectSpecification;
            //     match *cvq.definition {
            //         SelectSpecification::Compound(ref csq) => {
            //             self.add_compound_query(&cvq.name, csq, is_leaf, mig)?
            //         }
            //         SelectSpecification::Simple(ref sq) => {
            //             self.add_select_query(&cvq.name, sq, is_leaf, mig, None).0
            //         }
            //     }
            // }
            ref q @ SqlQuery::CreateTable { .. } => self.add_base_via_mir(&query_name, q, mig),
            ref q @ _ => panic!("unhandled query type in recipe: {:?}", q),
=======
            SqlQuery::Select(sq) => self.add_select_query(&query_name, &sq, is_leaf, mig)?.0,
            ref q @ SqlQuery::CreateTable { .. } => self.add_base_via_mir(&query_name, &q, mig),
            q => panic!("unhandled query type in recipe: {:?}", q),
>>>>>>> 758821f9
        };

        // record info about query
        self.leaf_addresses
            .insert(String::from(query_name.as_str()), qfp.query_leaf);

        Ok(qfp)
    }

    /// Upgrades the schema version that any nodes created for queries will be tagged with.
    /// `new_version` must be strictly greater than the current version in `self.schema_version`.
    pub(super) fn upgrade_schema(&mut self, new_version: usize) {
        assert!(new_version > self.schema_version);
        info!(
            self.log,
            "Schema version advanced from {} to {}", self.schema_version, new_version
        );
        self.schema_version = new_version;
        self.mir_converter.upgrade_schema(new_version);
    }
}

/// Enables incorporation of a textual SQL query into a Soup graph.
trait ToFlowParts {
    /// Turn a SQL query into a set of nodes inserted into the Soup graph managed by
    /// the `SqlIncorporator` in the second argument. The query can optionally be named by the
    /// string in the `Option<String>` in the third argument.
    fn to_flow_parts(
        &self,
        inc: &mut SqlIncorporator,
        name: Option<String>,
        mig: &mut Migration,
    ) -> Result<QueryFlowParts, String>;
}

impl<'a> ToFlowParts for &'a String {
    fn to_flow_parts(
        &self,
        inc: &mut SqlIncorporator,
        name: Option<String>,
        mig: &mut Migration,
    ) -> Result<QueryFlowParts, String> {
        self.as_str().to_flow_parts(inc, name, mig)
    }
}

impl<'a> ToFlowParts for &'a str {
    fn to_flow_parts(
        &self,
        inc: &mut SqlIncorporator,
        name: Option<String>,
        mig: &mut Migration,
    ) -> Result<QueryFlowParts, String> {
        // try parsing the incoming SQL
        let parsed_query = sql_parser::parse_query(self);

        // if ok, manufacture a node for the query structure we got
        match parsed_query {
            Ok(q) => inc.add_parsed_query(q, name, true, mig, None),
            Err(e) => Err(String::from(e)),
        }
    }
}

#[cfg(test)]
mod tests {
    use super::{SqlIncorporator, ToFlowParts};
    use crate::controller::Migration;
    use crate::integration;
    use dataflow::prelude::*;
    use nom_sql::Column;
    use nom_sql::FunctionExpression;

    /// Helper to grab a reference to a named view.
    fn get_node<'a>(inc: &SqlIncorporator, mig: &'a Migration, name: &str) -> &'a Node {
        let na = inc
            .get_flow_node_address(name, 0)
            .unwrap_or_else(|| panic!("No node named \"{}\" exists", name));
        mig.graph().node_weight(na).unwrap()
    }

    /// Helper to compute a query ID hash via the same method as in `QueryGraph::signature()`.
    /// Note that the argument slices must be ordered in the same way as &str and &Column are
    /// ordered by `Ord`.
    fn query_id_hash(relations: &[&str], attrs: &[&Column], columns: &[&Column]) -> u64 {
        use crate::controller::sql::query_graph::OutputColumn;
        use std::collections::hash_map::DefaultHasher;
        use std::hash::{Hash, Hasher};

        let mut hasher = DefaultHasher::new();
        for r in relations.iter() {
            r.hash(&mut hasher);
        }
        for a in attrs.iter() {
            a.hash(&mut hasher);
        }
        for c in columns.iter() {
            OutputColumn::Data((*c).clone()).hash(&mut hasher);
        }
        hasher.finish()
    }

    #[test]
    fn it_parses() {
        // set up graph
        let mut g = integration::start_simple("it_parses");
        g.migrate(|mig| {
            let mut inc = SqlIncorporator::default();
            // Must have a base node for type inference to work, so make one manually
            assert!("CREATE TABLE users (id int, name varchar(40));"
                .to_flow_parts(&mut inc, None, mig)
                .is_ok());

            // Should have two nodes: source and "users" base table
            let ncount = mig.graph().node_count();
            assert_eq!(ncount, 2);
            assert_eq!(get_node(&inc, mig, "users").name(), "users");

            assert!("SELECT users.id from users;"
                .to_flow_parts(&mut inc, None, mig)
                .is_ok());
            // Should now have source, "users", a leaf projection node for the new selection, and
            // a reader node
            assert_eq!(mig.graph().node_count(), ncount + 2);

            // Invalid query should fail parsing and add no nodes
            assert!("foo bar from whatever;"
                .to_flow_parts(&mut inc, None, mig)
                .is_err());
            // Should still only have source, "users" and the two nodes for the above selection
            assert_eq!(mig.graph().node_count(), ncount + 2);
        });
    }

    #[test]
    fn it_incorporates_simple_join() {
        // set up graph
        let mut g = integration::start_simple("it_incorporates_simple_join");
        g.migrate(|mig| {
            let mut inc = SqlIncorporator::default();
            // Establish a base write type for "users"
            assert!(inc
                .add_query("CREATE TABLE users (id int, name varchar(40));", None, mig)
                .is_ok());
            // Should have source and "users" base table node
            assert_eq!(mig.graph().node_count(), 2);
            assert_eq!(get_node(&inc, mig, "users").name(), "users");
            assert_eq!(get_node(&inc, mig, "users").fields(), &["id", "name"]);
            assert!(get_node(&inc, mig, "users").is_base());

            // Establish a base write type for "articles"
            assert!(inc
                .add_query(
                    "CREATE TABLE articles (id int, author int, title varchar(255));",
                    None,
                    mig
                )
                .is_ok());
            // Should have source and "users" base table node
            assert_eq!(mig.graph().node_count(), 3);
            assert_eq!(get_node(&inc, mig, "articles").name(), "articles");
            assert_eq!(
                get_node(&inc, mig, "articles").fields(),
                &["id", "author", "title"]
            );
            assert!(get_node(&inc, mig, "articles").is_base());

            // Try a simple equi-JOIN query
            let q = "SELECT users.name, articles.title \
                     FROM articles, users \
                     WHERE users.id = articles.author;";
            let q = inc.add_query(q, None, mig);
            assert!(q.is_ok());
            let qid = query_id_hash(
                &["articles", "users"],
                &[&Column::from("articles.author"), &Column::from("users.id")],
                &[&Column::from("users.name"), &Column::from("articles.title")],
            );
            // join node
            let new_join_view = get_node(&inc, mig, &format!("q_{:x}_n0", qid));
            assert_eq!(new_join_view.fields(), &["id", "author", "title", "name"]);
            // leaf node
            let new_leaf_view = get_node(&inc, mig, &q.unwrap().name);
            assert_eq!(new_leaf_view.fields(), &["name", "title", "bogokey"]);
            assert_eq!(new_leaf_view.description(true), "π[3, 2, lit: 0]");
        });
    }

    #[test]
    fn it_incorporates_simple_selection() {
        // set up graph
        let mut g = integration::start_simple("it_incorporates_simple_selection");
        g.migrate(|mig| {
            let mut inc = SqlIncorporator::default();
            // Establish a base write type
            assert!(inc
                .add_query("CREATE TABLE users (id int, name varchar(40));", None, mig)
                .is_ok());
            // Should have source and "users" base table node
            assert_eq!(mig.graph().node_count(), 2);
            assert_eq!(get_node(&inc, mig, "users").name(), "users");
            assert_eq!(get_node(&inc, mig, "users").fields(), &["id", "name"]);
            assert!(get_node(&inc, mig, "users").is_base());

            // Try a simple query
            let res = inc.add_query(
                "SELECT users.name FROM users WHERE users.id = 42;",
                None,
                mig,
            );
            assert!(res.is_ok());

            let qid = query_id_hash(
                &["users"],
                &[&Column::from("users.id")],
                &[&Column::from("users.name")],
            );
            // filter node
            let filter = get_node(&inc, mig, &format!("q_{:x}_n0_p0_f0", qid));
            assert_eq!(filter.fields(), &["id", "name"]);
            assert_eq!(filter.description(true), "σ[f0 = 42]");
            // leaf view node
            let edge = get_node(&inc, mig, &res.unwrap().name);
            assert_eq!(edge.fields(), &["name", "bogokey"]);
            assert_eq!(edge.description(true), "π[1, lit: 0]");
        });
    }

    #[test]
    fn it_incorporates_aggregation() {
        // set up graph
        let mut g = integration::start_simple("it_incorporates_aggregation");
        g.migrate(|mig| {
            let mut inc = SqlIncorporator::default();
            // Establish a base write types
            assert!(inc
                .add_query("CREATE TABLE votes (aid int, userid int);", None, mig)
                .is_ok());
            // Should have source and "users" base table node
            assert_eq!(mig.graph().node_count(), 2);
            assert_eq!(get_node(&inc, mig, "votes").name(), "votes");
            assert_eq!(get_node(&inc, mig, "votes").fields(), &["aid", "userid"]);
            assert!(get_node(&inc, mig, "votes").is_base());

            // Try a simple COUNT function
            let res = inc.add_query(
                "SELECT COUNT(votes.userid) AS votes \
                 FROM votes GROUP BY votes.aid;",
                None,
                mig,
            );
            assert!(res.is_ok());
            // added the aggregation and the edge view, and a reader
            assert_eq!(mig.graph().node_count(), 5);
            // check aggregation view
            let f = Box::new(FunctionExpression::Count(
                Column::from("votes.userid"),
                false,
            ));
            let qid = query_id_hash(
                &["computed_columns", "votes"],
                &[&Column::from("votes.aid")],
                &[&Column {
                    name: String::from("votes"),
                    alias: Some(String::from("votes")),
                    table: None,
                    function: Some(f),
                }],
            );
            let agg_view = get_node(&inc, mig, &format!("q_{:x}_n0", qid));
            assert_eq!(agg_view.fields(), &["aid", "votes"]);
            assert_eq!(agg_view.description(true), "|*| γ[0]");
            // check edge view
            let edge_view = get_node(&inc, mig, &res.unwrap().name);
            assert_eq!(edge_view.fields(), &["votes", "bogokey"]);
            assert_eq!(edge_view.description(true), "π[1, lit: 0]");
        });
    }

    #[test]
    fn it_does_not_reuse_if_disabled() {
        // set up graph
        let mut g = integration::start_simple("it_does_not_reuse_if_disabled");
        g.migrate(|mig| {
            let mut inc = SqlIncorporator::default();
            inc.disable_reuse();
            assert!(inc
                .add_query("CREATE TABLE users (id int, name varchar(40));", None, mig)
                .is_ok());
            let res = inc.add_query("SELECT id, name FROM users WHERE users.id = 42;", None, mig);
            assert!(res.is_ok());
            let leaf = res.unwrap().query_leaf;

            // Add the same query again; this should NOT reuse here.
            let ncount = mig.graph().node_count();
            let res = inc.add_query("SELECT name, id FROM users WHERE users.id = 42;", None, mig);
            assert!(res.is_ok());
            // should have added nodes for this query, too
            let qfp = res.unwrap();
            assert_eq!(qfp.new_nodes.len(), 2);
            // expect three new nodes: filter, project, reader
            assert_eq!(mig.graph().node_count(), ncount + 3);
            // should have ended up with a different leaf node
            assert_ne!(qfp.query_leaf, leaf);
        });
    }

    #[test]
    fn it_reuses_identical_query() {
        // set up graph
        let mut g = integration::start_simple("it_reuses_identical_query");
        g.migrate(|mig| {
            let mut inc = SqlIncorporator::default();
            // Establish a base write type
            assert!(inc
                .add_query("CREATE TABLE users (id int, name varchar(40));", None, mig)
                .is_ok());
            // Should have source and "users" base table node
            assert_eq!(mig.graph().node_count(), 2);
            assert_eq!(get_node(&inc, mig, "users").name(), "users");
            assert_eq!(get_node(&inc, mig, "users").fields(), &["id", "name"]);
            assert!(get_node(&inc, mig, "users").is_base());

            // Add a new query
            let res = inc.add_query("SELECT id, name FROM users WHERE users.id = 42;", None, mig);
            assert!(res.is_ok());
            let leaf = res.unwrap().query_leaf;

            // Add the same query again
            let ncount = mig.graph().node_count();
            let res = inc.add_query("SELECT id, name FROM users WHERE users.id = 42;", None, mig);
            assert!(res.is_ok());
            // should have added no more nodes
            let qfp = res.unwrap();
            assert_eq!(qfp.new_nodes, vec![]);
            assert_eq!(mig.graph().node_count(), ncount);
            // should have ended up with the same leaf node
            assert_eq!(qfp.query_leaf, leaf);

            // Add the same query again, but project columns in a different order
            let ncount = mig.graph().node_count();
            let res = inc.add_query("SELECT name, id FROM users WHERE users.id = 42;", None, mig);
            assert!(res.is_ok());
            // should have added two more nodes (project and reader)
            let qfp = res.unwrap();
            assert_eq!(mig.graph().node_count(), ncount + 2);
            // should NOT have ended up with the same leaf node
            assert_ne!(qfp.query_leaf, leaf);
        });
    }

    #[test]
    fn it_reuses_with_different_parameter() {
        // set up graph
        let mut g = integration::start_simple("it_reuses_with_different_parameter");
        g.migrate(|mig| {
            let mut inc = SqlIncorporator::default();
            // Establish a base write type
            assert!(inc
                .add_query(
                    "CREATE TABLE users (id int, name varchar(40), address varchar(40));",
                    None,
                    mig
                )
                .is_ok());
            // Should have source and "users" base table node
            assert_eq!(mig.graph().node_count(), 2);
            assert_eq!(get_node(&inc, mig, "users").name(), "users");
            assert_eq!(
                get_node(&inc, mig, "users").fields(),
                &["id", "name", "address"]
            );
            assert!(get_node(&inc, mig, "users").is_base());

            // Add a new query
            let res = inc.add_query("SELECT id, name FROM users WHERE users.id = ?;", None, mig);
            assert!(res.is_ok());

            // Add the same query again, but with a parameter on a different column.
            // Project the same columns, so we can reuse the projection that already exists and only
            // add an identity node.
            let ncount = mig.graph().node_count();
            let res = inc.add_query(
                "SELECT id, name FROM users WHERE users.name = ?;",
                None,
                mig,
            );
            assert!(res.is_ok());
            // should have added two more nodes: one identity node and one reader node
            let qfp = res.unwrap();
            assert_eq!(mig.graph().node_count(), ncount + 2);
            // only the identity node is returned in the vector of new nodes
            assert_eq!(qfp.new_nodes.len(), 1);
            assert_eq!(get_node(&inc, mig, &qfp.name).description(true), "≡");
            // we should be based off the identity as our leaf
            let id_node = qfp.new_nodes.iter().next().unwrap();
            assert_eq!(qfp.query_leaf, *id_node);

            // Do it again with a parameter on yet a different column.
            // Project different columns, so we need to add a new projection (not an identity).
            let ncount = mig.graph().node_count();
            let res = inc.add_query(
                "SELECT id, name FROM users WHERE users.address = ?;",
                None,
                mig,
            );
            assert!(res.is_ok());
            // should have added two more nodes: one projection node and one reader node
            let qfp = res.unwrap();
            assert_eq!(mig.graph().node_count(), ncount + 2);
            // only the projection node is returned in the vector of new nodes
            assert_eq!(qfp.new_nodes.len(), 1);
            assert_eq!(
                get_node(&inc, mig, &qfp.name).description(true),
                "π[0, 1, 2]"
            );
            // we should be based off the new projection as our leaf
            let id_node = qfp.new_nodes.iter().next().unwrap();
            assert_eq!(qfp.query_leaf, *id_node);
        });
    }

    #[test]
    fn it_reuses_by_extending_existing_query() {
        use super::sql_parser;
        // set up graph
        let mut g = integration::start_simple("it_reuses_by_extending_existing_query");
        g.migrate(|mig| {
            let mut inc = SqlIncorporator::default();
            // Add base tables
            assert!(inc
                .add_query(
                    "CREATE TABLE articles (id int, title varchar(40));",
                    None,
                    mig
                )
                .is_ok());
            assert!(inc
                .add_query("CREATE TABLE votes (aid int, uid int);", None, mig)
                .is_ok());
            // Should have source, "articles" and "votes" base tables
            assert_eq!(mig.graph().node_count(), 3);

            // Add a new query
            let res = inc.add_parsed_query(
                sql_parser::parse_query("SELECT COUNT(uid) AS vc FROM votes GROUP BY aid;")
                    .unwrap(),
                Some("votecount".into()),
                false,
                mig,
                None,
            );
            assert!(res.is_ok());

            // Add a query that can reuse votecount by extending it.
            let ncount = mig.graph().node_count();
            let res = inc.add_parsed_query(
                sql_parser::parse_query(
                    "SELECT COUNT(uid) AS vc FROM votes WHERE vc > 5 GROUP BY aid;",
                )
                .unwrap(),
                Some("highvotes".into()),
                true,
                mig,
                None,
            );
            assert!(res.is_ok());
            // should have added three more nodes: a join, a projection, and a reader
            let qfp = res.unwrap();
            assert_eq!(mig.graph().node_count(), ncount + 3);
            // only the join and projection nodes are returned in the vector of new nodes
            assert_eq!(qfp.new_nodes.len(), 2);
        });
    }

    #[test]
    fn it_incorporates_aggregation_no_group_by() {
        // set up graph
        let mut g = integration::start_simple("it_incorporates_aggregation_no_group_by");
        g.migrate(|mig| {
            let mut inc = SqlIncorporator::default();
            // Establish a base write type
            assert!(inc
                .add_query("CREATE TABLE votes (aid int, userid int);", None, mig)
                .is_ok());
            // Should have source and "users" base table node
            assert_eq!(mig.graph().node_count(), 2);
            assert_eq!(get_node(&inc, mig, "votes").name(), "votes");
            assert_eq!(get_node(&inc, mig, "votes").fields(), &["aid", "userid"]);
            assert!(get_node(&inc, mig, "votes").is_base());
            // Try a simple COUNT function without a GROUP BY clause
            let res = inc.add_query("SELECT COUNT(votes.userid) AS count FROM votes;", None, mig);
            assert!(res.is_ok());
            // added the aggregation, a project helper, the edge view, and reader
            assert_eq!(mig.graph().node_count(), 6);
            // check project helper node
            let f = Box::new(FunctionExpression::Count(
                Column::from("votes.userid"),
                false,
            ));
            let qid = query_id_hash(
                &["computed_columns", "votes"],
                &[],
                &[&Column {
                    name: String::from("count"),
                    alias: Some(String::from("count")),
                    table: None,
                    function: Some(f),
                }],
            );
            let proj_helper_view = get_node(&inc, mig, &format!("q_{:x}_n0_prj_hlpr", qid));
            assert_eq!(proj_helper_view.fields(), &["userid", "grp"]);
            assert_eq!(proj_helper_view.description(true), "π[1, lit: 0]");
            // check aggregation view
            let agg_view = get_node(&inc, mig, &format!("q_{:x}_n0", qid));
            assert_eq!(agg_view.fields(), &["grp", "count"]);
            assert_eq!(agg_view.description(true), "|*| γ[1]");
            // check edge view -- note that it's not actually currently possible to read from
            // this for a lack of key (the value would be the key). Hence, the view also has a
            // bogokey column.
            let edge_view = get_node(&inc, mig, &res.unwrap().name);
            assert_eq!(edge_view.fields(), &["count", "bogokey"]);
            assert_eq!(edge_view.description(true), "π[1, lit: 0]");
        });
    }

    #[test]
    fn it_incorporates_aggregation_count_star() {
        // set up graph
        let mut g = integration::start_simple("it_incorporates_aggregation_count_star");
        g.migrate(|mig| {
            let mut inc = SqlIncorporator::default();
            // Establish a base write type
            assert!(inc
                .add_query("CREATE TABLE votes (userid int, aid int);", None, mig)
                .is_ok());
            // Should have source and "users" base table node
            assert_eq!(mig.graph().node_count(), 2);
            assert_eq!(get_node(&inc, mig, "votes").name(), "votes");
            assert_eq!(get_node(&inc, mig, "votes").fields(), &["userid", "aid"]);
            assert!(get_node(&inc, mig, "votes").is_base());
            // Try a simple COUNT function without a GROUP BY clause
            let res = inc.add_query(
                "SELECT COUNT(*) AS count FROM votes GROUP BY votes.userid;",
                None,
                mig,
            );
            assert!(res.is_ok());
            // added the aggregation, a project helper, the edge view, and reader
            assert_eq!(mig.graph().node_count(), 5);
            // check aggregation view
            let f = Box::new(FunctionExpression::Count(Column::from("votes.aid"), false));
            let qid = query_id_hash(
                &["computed_columns", "votes"],
                &[&Column::from("votes.userid")],
                &[&Column {
                    name: String::from("count"),
                    alias: Some(String::from("count")),
                    table: None,
                    function: Some(f),
                }],
            );
            let agg_view = get_node(&inc, mig, &format!("q_{:x}_n0", qid));
            assert_eq!(agg_view.fields(), &["userid", "count"]);
            assert_eq!(agg_view.description(true), "|*| γ[0]");
            // check edge view -- note that it's not actually currently possible to read from
            // this for a lack of key (the value would be the key). Hence, the view also has a
            // bogokey column.
            let edge_view = get_node(&inc, mig, &res.unwrap().name);
            assert_eq!(edge_view.fields(), &["count", "bogokey"]);
            assert_eq!(edge_view.description(true), "π[1, lit: 0]");
        });
    }

    #[test]
    fn it_incorporates_explicit_multi_join() {
        // set up graph
        let mut g = integration::start_simple("it_incorporates_explicit_multi_join");
        g.migrate(|mig| {
            let mut inc = SqlIncorporator::default();
            // Establish base write types for "users" and "articles" and "votes"
            assert!(inc
                .add_query("CREATE TABLE users (id int, name varchar(40));", None, mig)
                .is_ok());
            assert!(inc
                .add_query("CREATE TABLE votes (aid int, uid int);", None, mig)
                .is_ok());
            assert!(inc
                .add_query(
                    "CREATE TABLE articles (aid int, title varchar(255), author int);",
                    None,
                    mig
                )
                .is_ok());

            // Try an explicit multi-way-join
            let q = "SELECT users.name, articles.title, votes.uid \
                 FROM articles
                 JOIN users ON (users.id = articles.author) \
                 JOIN votes ON (votes.aid = articles.aid);";

            let q = inc.add_query(q, None, mig);
            assert!(q.is_ok());
            let _qid = query_id_hash(
                &["articles", "users", "votes"],
                &[
                    &Column::from("articles.aid"),
                    &Column::from("articles.author"),
                    &Column::from("users.id"),
                    &Column::from("votes.aid"),
                ],
                &[
                    &Column::from("users.name"),
                    &Column::from("articles.title"),
                    &Column::from("votes.uid"),
                ],
            );
            // XXX(malte): non-deterministic join ordering make it difficult to assert on the join
            // views
            // leaf view
            let leaf_view = get_node(&inc, mig, "q_3");
            assert_eq!(leaf_view.fields(), &["name", "title", "uid", "bogokey"]);
        });
    }

    #[test]
    fn it_incorporates_implicit_multi_join() {
        // set up graph
        let mut g = integration::start_simple("it_incorporates_implicit_multi_join");
        g.migrate(|mig| {
            let mut inc = SqlIncorporator::default();
            // Establish base write types for "users" and "articles" and "votes"
            assert!(inc
                .add_query("CREATE TABLE users (id int, name varchar(40));", None, mig)
                .is_ok());
            assert!(inc
                .add_query("CREATE TABLE votes (aid int, uid int);", None, mig)
                .is_ok());
            assert!(inc
                .add_query(
                    "CREATE TABLE articles (aid int, title varchar(255), author int);",
                    None,
                    mig
                )
                .is_ok());

            // Try an implicit multi-way-join
            let q = "SELECT users.name, articles.title, votes.uid \
                 FROM articles, users, votes
                 WHERE users.id = articles.author \
                 AND votes.aid = articles.aid;";

            let q = inc.add_query(q, None, mig);
            assert!(q.is_ok());
            // XXX(malte): below over-projects into the final leaf, and is thus inconsistent
            // with the explicit JOIN case!
            let qid = query_id_hash(
                &["articles", "users", "votes"],
                &[
                    &Column::from("articles.aid"),
                    &Column::from("articles.author"),
                    &Column::from("users.id"),
                    &Column::from("votes.aid"),
                ],
                &[
                    &Column::from("users.name"),
                    &Column::from("articles.title"),
                    &Column::from("votes.uid"),
                ],
            );
            let join1_view = get_node(&inc, mig, &format!("q_{:x}_n0", qid));
            // articles join users
            assert_eq!(join1_view.fields(), &["aid", "title", "author", "name"]);
            let join2_view = get_node(&inc, mig, &format!("q_{:x}_n1", qid));
            // join1_view join vptes
            assert_eq!(
                join2_view.fields(),
                &["aid", "title", "author", "name", "uid"]
            );
            // leaf view
            let leaf_view = get_node(&inc, mig, "q_3");
            assert_eq!(leaf_view.fields(), &["name", "title", "uid", "bogokey"]);
        });
    }

    #[test]
    #[allow_fail]
    fn it_incorporates_join_projecting_join_columns() {
        // set up graph
        let mut g = integration::start_simple("it_incorporates_join_projecting_join_columns");
        g.migrate(|mig| {
            let mut inc = SqlIncorporator::default();
            assert!(inc
                .add_query("CREATE TABLE users (id int, name varchar(40));", None, mig)
                .is_ok());
            assert!(inc
                .add_query(
                    "CREATE TABLE articles (id int, author int, title varchar(255));",
                    None,
                    mig
                )
                .is_ok());
            let q = "SELECT users.id, users.name, articles.author, articles.title \
                     FROM articles, users \
                     WHERE users.id = articles.author;";
            let q = inc.add_query(q, None, mig);
            assert!(q.is_ok());
            let qid = query_id_hash(
                &["articles", "users"],
                &[&Column::from("articles.author"), &Column::from("users.id")],
                &[
                    &Column::from("users.id"),
                    &Column::from("users.name"),
                    &Column::from("articles.author"),
                    &Column::from("articles.title"),
                ],
            );
            // join node
            let new_join_view = get_node(&inc, mig, &format!("q_{:x}_n0", qid));
            assert_eq!(new_join_view.fields(), &["id", "author", "title", "name"]);
            // leaf node
            let new_leaf_view = get_node(&inc, mig, &q.unwrap().name);
            assert_eq!(
                new_leaf_view.fields(),
                &["id", "name", "author", "title", "bogokey"]
            );
            assert_eq!(new_leaf_view.description(true), "π[1, 3, 1, 2, lit: 0]");
        });
    }

    #[test]
    fn it_incorporates_self_join() {
        // set up graph
        let mut g = integration::start_simple("it_incorporates_self_join");
        g.migrate(|mig| {
            let mut inc = SqlIncorporator::default();
            assert!(inc
                .add_query("CREATE TABLE friends (id int, friend int);", None, mig)
                .is_ok());

            // Try a friends-of-friends type computation via self join
            let q = "SELECT f1.id, f2.friend AS fof \
                     FROM friends AS f1 \
                     JOIN (SELECT * FROM friends) AS f2 ON (f1.friend = f2.id)
                     WHERE f1.id = ?;";

            let q = inc.add_query(q, None, mig);
            assert!(q.is_ok());
            let leaf_view = get_node(&inc, mig, "q_1");
            assert_eq!(leaf_view.fields(), &["id", "fof"]);
        });
    }

    #[test]
    fn it_incorporates_literal_projection() {
        // set up graph
        let mut g = integration::start_simple("it_incorporates_literal_projection");
        g.migrate(|mig| {
            let mut inc = SqlIncorporator::default();
            assert!(inc
                .add_query("CREATE TABLE users (id int, name varchar(40));", None, mig)
                .is_ok());

            let res = inc.add_query("SELECT users.name, 1 FROM users;", None, mig);
            assert!(res.is_ok());

            // leaf view node
            let edge = get_node(&inc, mig, &res.unwrap().name);
            assert_eq!(edge.fields(), &["name", "1", "bogokey"]);
            assert_eq!(edge.description(true), "π[1, lit: 1, lit: 0]");
        });
    }

    #[test]
    fn it_incorporates_arithmetic_projection() {
        // set up graph
        let mut g = integration::start_simple("it_incorporates_arithmetic_projection");
        g.migrate(|mig| {
            let mut inc = SqlIncorporator::default();
            assert!(inc
                .add_query("CREATE TABLE users (id int, age int);", None, mig)
                .is_ok());

            let res = inc.add_query(
                "SELECT 2 * users.age, 2 * 10 as twenty FROM users;",
                None,
                mig,
            );
            assert!(res.is_ok());

            // leaf view node
            let edge = get_node(&inc, mig, &res.unwrap().name);
            assert_eq!(edge.fields(), &["2 * users.age", "twenty", "bogokey"]);
            assert_eq!(
                edge.description(true),
                "π[(lit: 2) * 1, (lit: 2) * (lit: 10), lit: 0]"
            );
        });
    }

    #[test]
    fn it_incorporates_join_with_nested_query() {
        let mut g = integration::start_simple("it_incorporates_join_with_nested_query");
        g.migrate(|mig| {
            let mut inc = SqlIncorporator::default();
            assert!(inc
                .add_query("CREATE TABLE users (id int, name varchar(40));", None, mig)
                .is_ok());
            assert!(inc
                .add_query(
                    "CREATE TABLE articles (id int, author int, title varchar(255));",
                    None,
                    mig
                )
                .is_ok());

            let q = "SELECT nested_users.name, articles.title \
                     FROM articles \
                     JOIN (SELECT * FROM users) AS nested_users \
                     ON (nested_users.id = articles.author);";
            let q = inc.add_query(q, None, mig);
            assert!(q.is_ok());
            let qid = query_id_hash(
                &["articles", "nested_users"],
                &[
                    &Column::from("articles.author"),
                    &Column::from("nested_users.id"),
                ],
                &[
                    &Column::from("nested_users.name"),
                    &Column::from("articles.title"),
                ],
            );
            // join node
            let new_join_view = get_node(&inc, mig, &format!("q_{:x}_n0", qid));
            assert_eq!(new_join_view.fields(), &["id", "author", "title", "name"]);
            // leaf node
            let new_leaf_view = get_node(&inc, mig, &q.unwrap().name);
            assert_eq!(new_leaf_view.fields(), &["name", "title", "bogokey"]);
            assert_eq!(new_leaf_view.description(true), "π[3, 2, lit: 0]");
        });
    }

    #[test]
    fn it_incorporates_compound_selection() {
        // set up graph
        let mut g = integration::start_simple("it_incorporates_compound_selection");
        g.migrate(|mig| {
            let mut inc = SqlIncorporator::default();
            assert!(inc
                .add_query("CREATE TABLE users (id int, name varchar(40));", None, mig)
                .is_ok());

            let res = inc.add_query(
                "SELECT users.id, users.name FROM users \
                 WHERE users.id = 32 \
                 UNION \
                 SELECT users.id, users.name FROM users \
                 WHERE users.id = 42 AND users.name = 'bob';",
                None,
                mig,
            );
            assert!(res.is_ok());

            // the leaf of this query (node above the reader) is a union
            let union_view = get_node(&inc, mig, &res.unwrap().name);
            assert_eq!(union_view.fields(), &["id", "name"]);
            assert_eq!(union_view.description(true), "3:[0, 1] ⋃ 6:[0, 1]");
        });
    }

    #[test]
    fn it_distinguishes_predicates() {
        // set up graph
        let mut g = integration::start_simple("it_distinguishes_predicates");
        g.migrate(|mig| {
            let mut inc = SqlIncorporator::default();
            // Establish a base write type
            assert!(inc
                .add_query("CREATE TABLE users (id int, name varchar(40));", None, mig)
                .is_ok());
            // Should have source and "users" base table node
            assert_eq!(mig.graph().node_count(), 2);
            assert_eq!(get_node(&inc, mig, "users").name(), "users");
            assert_eq!(get_node(&inc, mig, "users").fields(), &["id", "name"]);
            assert!(get_node(&inc, mig, "users").is_base());

            // Add a new query
            let res = inc.add_query("SELECT id, name FROM users WHERE users.id = 42;", None, mig);
            assert!(res.is_ok());
            let leaf = res.unwrap().query_leaf;

            // Add query with a different predicate
            let ncount = mig.graph().node_count();
            let res = inc.add_query("SELECT id, name FROM users WHERE users.id = 50;", None, mig);
            assert!(res.is_ok());
            let qfp = res.unwrap();
            // should NOT have ended up with the same leaf node
            assert_ne!(qfp.query_leaf, leaf);
            // should have added three more nodes (filter, project and reader)
            assert_eq!(mig.graph().node_count(), ncount + 3);
        });
    }

    #[test]
    #[ignore]
    fn it_queries_over_aliased_view() {
        let mut g = integration::start_simple("it_queries_over_aliased_view");
        g.migrate(|mig| {
            let mut inc = SqlIncorporator::default();
            assert!(inc
                .add_query("CREATE TABLE users (id int, name varchar(40));", None, mig)
                .is_ok());
            // Add first copy of new query, called "tq1"
            let res = inc.add_query(
                "SELECT id, name FROM users WHERE users.id = 42;",
                Some("tq1".into()),
                mig,
            );
            assert!(res.is_ok());
            let leaf = res.unwrap().query_leaf;

            // Add the same query again, this time as "tq2"
            let ncount = mig.graph().node_count();
            let res = inc.add_query(
                "SELECT id, name FROM users WHERE users.id = 42;",
                Some("tq2".into()),
                mig,
            );
            assert!(res.is_ok());
            // should have added no more nodes
            let qfp = res.unwrap();
            assert_eq!(qfp.new_nodes, vec![]);
            assert_eq!(mig.graph().node_count(), ncount);
            // should have ended up with the same leaf node
            assert_eq!(qfp.query_leaf, leaf);

            // Add a query over tq2, which really is tq1
            let _res = inc.add_query("SELECT tq2.id FROM tq2;", Some("over_tq2".into()), mig);
            // should have added a projection and a reader
            assert_eq!(mig.graph().node_count(), ncount + 2);
        });
    }
}<|MERGE_RESOLUTION|>--- conflicted
+++ resolved
@@ -9,14 +9,6 @@
 use self::mir::SqlToMirConverter;
 use self::query_graph::{to_query_graph, QueryGraph};
 use self::query_signature::Signature;
-<<<<<<< HEAD
-use self::reuse::{ReuseConfig, ReuseConfigType};
-use crate::controller::mir_to_flow::mir_query_to_flow_parts;
-use crate::controller::Migration;
-use ::mir::query::{MirQuery, QueryFlowParts};
-use ::mir::reuse as mir_reuse;
-use ::mir::Column;
-=======
 use self::reuse::ReuseConfig;
 use super::mir_to_flow::mir_query_to_flow_parts;
 use crate::controller::Migration;
@@ -25,7 +17,6 @@
 use ::mir::reuse as mir_reuse;
 use ::mir::Column;
 use ::mir::MirNodeRef;
->>>>>>> 758821f9
 use dataflow::prelude::DataType;
 use nom_sql::parser as sql_parser;
 use nom_sql::{ArithmeticBase, CreateTableStatement, SqlQuery};
@@ -356,33 +347,18 @@
         // Find a promising set of query graphs
         let reuse_candidates = reuse_config.reuse_candidates(&mut qg, &self.query_graphs);
 
-<<<<<<< HEAD
-        if reuse_candidates.len() > 0 {
+        if !reuse_candidates.is_empty() {
             // info!(
             //     self.log,
             //     "Identified {} candidate QGs for reuse",
             //     reuse_candidates.len()
             // );
-            // info!(
+            // trace!(
             //     self.log,
             //     "This QG: {:#?}\nReuse candidates:\n{:#?}",
             //     qg,
             //     reuse_candidates
             // );
-=======
-        if !reuse_candidates.is_empty() {
-            info!(
-                self.log,
-                "Identified {} candidate QGs for reuse",
-                reuse_candidates.len()
-            );
-            trace!(
-                self.log,
-                "This QG: {:#?}\nReuse candidates:\n{:#?}",
-                qg,
-                reuse_candidates
-            );
->>>>>>> 758821f9
 
             let mut mir_queries = Vec::new();
             for uid in reuse_config.reuse_universes(universe, &self.universes) {
@@ -731,33 +707,18 @@
 
         // compare to existing query MIR and reuse prefix
         let mut reused_mir = new_opt_mir.clone();
-<<<<<<< HEAD
         // let mut num_reused_nodes = 0;
         // for m in reuse_mirs {
         //     if !self.mir_queries.contains_key(&m) {
         //         continue;
         //     }
-        //     let mq = self.mir_queries.get(&m).unwrap();
+        //     let mq = &self.mir_queries[&m];
         //     let res = merge_mir_for_queries(&self.log, &reused_mir, &mq);
-        //     reused_mir = res.clone().0;
+        //     reused_mir = res.0;
         //     if res.1 > num_reused_nodes {
         //         num_reused_nodes = res.1;
         //     }
         // }
-=======
-        let mut num_reused_nodes = 0;
-        for m in reuse_mirs {
-            if !self.mir_queries.contains_key(&m) {
-                continue;
-            }
-            let mq = &self.mir_queries[&m];
-            let res = merge_mir_for_queries(&self.log, &reused_mir, &mq);
-            reused_mir = res.0;
-            if res.1 > num_reused_nodes {
-                num_reused_nodes = res.1;
-            }
-        }
->>>>>>> 758821f9
 
         let mut post_reuse_opt_mir = reused_mir.optimize_post_reuse();
 
@@ -817,17 +778,6 @@
     /// Runs some standard rewrite passes on the query.
     fn rewrite_query(&mut self, q: SqlQuery, mig: &mut Migration) -> Result<SqlQuery, String> {
         // TODO: make this not take &mut self
-<<<<<<< HEAD
-        use crate::controller::sql::passes::alias_removal::AliasRemoval;
-        use crate::controller::sql::passes::count_star_rewrite::CountStarRewrite;
-        use crate::controller::sql::passes::implied_tables::ImpliedTableExpansion;
-        use crate::controller::sql::passes::key_def_coalescing::KeyDefinitionCoalescing;
-        use crate::controller::sql::passes::negation_removal::NegationRemoval;
-        use crate::controller::sql::passes::star_expansion::StarExpansion;
-        use crate::controller::sql::passes::subqueries::SubQueries;
-        use crate::controller::sql::query_utils::ReferredTables;
-=======
-
         use passes::alias_removal::AliasRemoval;
         use passes::count_star_rewrite::CountStarRewrite;
         use passes::implied_tables::ImpliedTableExpansion;
@@ -836,7 +786,6 @@
         use passes::star_expansion::StarExpansion;
         use passes::subqueries::SubQueries;
         use query_utils::ReferredTables;
->>>>>>> 758821f9
 
         // need to increment here so that each subquery has a unique name.
         // (subqueries call recursively into `nodes_for_named_query` via `add_parsed_query` below,
@@ -940,9 +889,8 @@
                         name,
                         is_leaf,
                         mig,
-<<<<<<< HEAD
                         global_name,
-                    )
+                    );
                 }
                 SelectSpecification::Simple(sq) => {
                     return self.nodes_for_named_query(
@@ -951,13 +899,7 @@
                         is_leaf,
                         mig,
                         global_name,
-                    )
-=======
                     );
-                }
-                SelectSpecification::Simple(sq) => {
-                    return self.nodes_for_named_query(SqlQuery::Select(sq), name, is_leaf, mig);
->>>>>>> 758821f9
                 }
             }
         };
@@ -975,7 +917,6 @@
                 self.add_compound_query(&query_name, &csq, is_leaf, mig)
                     .unwrap()
             }
-<<<<<<< HEAD
             SqlQuery::Select(sq) => {
                 self.add_select_query(&query_name, &sq, is_leaf, mig, global_name)?
                     .0
@@ -991,13 +932,8 @@
             //         }
             //     }
             // }
-            ref q @ SqlQuery::CreateTable { .. } => self.add_base_via_mir(&query_name, q, mig),
-            ref q @ _ => panic!("unhandled query type in recipe: {:?}", q),
-=======
-            SqlQuery::Select(sq) => self.add_select_query(&query_name, &sq, is_leaf, mig)?.0,
             ref q @ SqlQuery::CreateTable { .. } => self.add_base_via_mir(&query_name, &q, mig),
             q => panic!("unhandled query type in recipe: {:?}", q),
->>>>>>> 758821f9
         };
 
         // record info about query
