--- conflicted
+++ resolved
@@ -1597,8 +1597,8 @@
         let domains = self
             .domains
             .iter_mut()
-<<<<<<< HEAD
-            .flat_map(|(di, s)| {
+            .flat_map(|(&di, s)| {
+                trace!(log, "requesting stats from domain"; "di" => di.index());
                 let mut num_healthy = 0;
                 for i in 0..s.shards.len() {
                     if s.send_to_healthy_shard(i, box Packet::GetStatistics, workers).is_ok() {
@@ -1618,17 +1618,6 @@
                         ((di.clone(), i), (domain_stats, node_map))
                     },
                 )
-=======
-            .flat_map(|(&di, s)| {
-                trace!(log, "requesting stats from domain"; "di" => di.index());
-                s.send_to_healthy(box Packet::GetStatistics, workers)
-                    .unwrap();
-                replies
-                    .wait_for_statistics(&s)
-                    .into_iter()
-                    .enumerate()
-                    .map(move |(i, s)| ((di, i), s))
->>>>>>> 94eb52a9
             })
             .collect();
 
@@ -2082,22 +2071,6 @@
 
     /// List data-flow nodes, on a specific worker if `worker` specified.
     fn nodes_on_worker(&self, worker: Option<&WorkerIdentifier>) -> Vec<NodeIndex> {
-<<<<<<< HEAD
-=======
-        // NOTE(malte): this traverses all graph vertices in order to find those assigned to a
-        // domain. We do this to avoid keeping separate state that may get out of sync, but it
-        // could become a performance bottleneck in the future (e.g., when recovering large
-        // graphs).
-        let domain_nodes = |i: DomainIndex| -> Vec<NodeIndex> {
-            self.ingredients
-                .node_indices()
-                .filter(|&ni| ni != self.source)
-                .filter(|&ni| !self.ingredients[ni].is_dropped())
-                .filter(|&ni| self.ingredients[ni].domain() == i)
-                .collect()
-        };
-
->>>>>>> 94eb52a9
         if worker.is_some() {
             self.domains
                 .values()
