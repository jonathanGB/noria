use common::SizeOf;
use fnv::FnvBuildHasher;
use prelude::*;
use rand::{Rng, ThreadRng};
use std::borrow::Cow;
use std::sync::Arc;

/// Allocate a new end-user facing result table.
crate fn new(
    srmap: bool,
    cols: usize,
    key: &[usize],
    uid: usize,
) -> (SingleReadHandle, WriteHandle) {
    new_inner(srmap, cols, key, None, uid)
}

/// Allocate a new partially materialized end-user facing result table.
///
/// Misses in this table will call `trigger` to populate the entry, and retry until successful.
crate fn new_partial<F>(
    srmap: bool,
    cols: usize,
    key: &[usize],
    trigger: F,
    uid: usize,
) -> (SingleReadHandle, WriteHandle)
where
    F: Fn(&[DataType], Option<usize>) -> bool + 'static + Send + Sync,
{
    new_inner(srmap, cols, key, Some(Arc::new(trigger)), uid)
}

fn new_inner(
    srmap: bool,
    cols: usize,
    key: &[usize],
    trigger: Option<Arc<Fn(&[DataType], Option<usize>) -> bool + Send + Sync>>,
    uid: usize,
) -> (SingleReadHandle, WriteHandle) {
    let contiguous = {
        let mut contiguous = true;
        let mut last = None;
        for &k in key {
            if let Some(last) = last {
                if k != last + 1 {
                    contiguous = false;
                    break;
                }
            }
            last = Some(k);
        }
        contiguous
    };

    macro_rules! make_srmap {
        ($variant:tt) => {{
            use srmap;
            let (r, w) = srmap::construct(-1);
            (
                multir_sr::Handle::$variant(r),
                multiw_sr::Handle::$variant(w),
            )
        }};
    }

    macro_rules! make {
        ($variant:tt) => {{
            use evmap;
            let (r, w) = evmap::Options::default()
                .with_meta(-1)
                .with_hasher(FnvBuildHasher::default())
                .construct();
            (multir::Handle::$variant(r), multiw::Handle::$variant(w))
        }};
    }

    if srmap {
        let (r, w) = match key.len() {
            0 => unreachable!(),
            1 => make_srmap!(SingleSR),
            2 => make_srmap!(DoubleSR),
            _ => make_srmap!(ManySR),
        };

        let w = WriteHandle {
            partial: trigger.is_some(),
            handle: WHandleVariant::Srmap(w),
            key: Vec::from(key),
            cols,
            contiguous,
            mem_size: 0,
            uid,
        };

        let r = SingleReadHandle {
            handle: RHandleVariant::Srmap(r),
            trigger,
            key: Vec::from(key),
            uid,
        };

        (r, w)
    } else {
        let (r, w) = match key.len() {
            0 => unreachable!(),
            1 => make!(Single),
            2 => make!(Double),
            _ => make!(Many),
        };

        let w = WriteHandle {
            partial: trigger.is_some(),
            handle: WHandleVariant::Evmap(w),
            key: Vec::from(key),
            cols,
            contiguous,
            mem_size: 0,
            uid,
        };

        let r = SingleReadHandle {
            handle: RHandleVariant::Evmap(r),
            trigger,
            key: Vec::from(key),
            uid,
        };

        (r, w)
    }
}

mod multir;
mod multir_sr;
mod multiw;
mod multiw_sr;

fn key_to_single(k: Key) -> Cow<DataType> {
    assert_eq!(k.len(), 1);
    match k {
        Cow::Owned(mut k) => Cow::Owned(k.swap_remove(0)),
        Cow::Borrowed(k) => Cow::Borrowed(&k[0]),
    }
}

fn key_to_double(k: Key) -> Cow<(DataType, DataType)> {
    assert_eq!(k.len(), 2);
    match k {
        Cow::Owned(k) => {
            let mut k = k.into_iter();
            let k1 = k.next().unwrap();
            let k2 = k.next().unwrap();
            Cow::Owned((k1, k2))
        }
        Cow::Borrowed(k) => Cow::Owned((k[0].clone(), k[1].clone())),
    }
}

enum WHandleVariant {
    Evmap(multiw::Handle),
    Srmap(multiw_sr::Handle),
}

crate struct WriteHandle {
    handle: WHandleVariant,
    partial: bool,
    cols: usize,
    key: Vec<usize>,
    contiguous: bool,
    mem_size: usize,
    pub uid: usize,
}

type Key<'a> = Cow<'a, [DataType]>;
crate struct MutWriteHandleEntry<'a> {
    handle: &'a mut WriteHandle,
    key: Key<'a>,
}
crate struct WriteHandleEntry<'a> {
    handle: &'a WriteHandle,
    key: Key<'a>,
}

impl<'a> MutWriteHandleEntry<'a> {
    crate fn mark_filled(self) {
        if let Ok((None, _)) = self
            .handle
            .with_key(&*self.key)
            .try_find_and(|rs| rs.is_empty())
        {
            match self.handle.handle {
                WHandleVariant::Srmap(ref mut hand) => {
                    hand.clear(self.key);
                }
                WHandleVariant::Evmap(ref mut hand) => {
                    hand.clear(self.key);
                }
            }
        } else {
            unreachable!("attempted to fill already-filled key");
        }
    }

    crate fn mark_hole(self) {
        let size = self
            .handle
            .with_key(&*self.key)
            .try_find_and(|rs| rs.iter().map(|r| r.deep_size_of()).sum())
            .map(|r| r.0.unwrap_or(0))
            .unwrap_or(0);
        self.handle.mem_size = self.handle.mem_size.checked_sub(size as usize).unwrap();

        match self.handle.handle {
            WHandleVariant::Srmap(ref mut hand) => {
                hand.empty(self.key);
            }
            WHandleVariant::Evmap(ref mut hand) => {
                hand.empty(self.key);
            }
        }
    }
}

impl<'a> WriteHandleEntry<'a> {
    crate fn try_find_and<F, T>(&self, mut then: F) -> Result<(Option<T>, i64), ()>
    where
        F: FnMut(&[Vec<DataType>]) -> T,
    {
        match self.handle.handle {
            WHandleVariant::Srmap(ref hand) => hand
                .meta_get_and(Cow::Borrowed(&self.key), &mut then)
                .ok_or(()),
            WHandleVariant::Evmap(ref hand) => hand
                .meta_get_and(Cow::Borrowed(&self.key), &mut then)
                .ok_or(()),
        }
    }
}

fn key_from_record<'a, R>(key: &[usize], contiguous: bool, record: R) -> Key<'a>
where
    R: Into<Cow<'a, [DataType]>>,
{
    match record.into() {
        Cow::Owned(mut record) => {
            let mut i = 0;
            let mut keep = key.iter().peekable();
            record.retain(|_| {
                i += 1;
                if let Some(&&next) = keep.peek() {
                    if next != i - 1 {
                        return false;
                    }
                } else {
                    return false;
                }

                assert_eq!(*keep.next().unwrap(), i - 1);
                true
            });
            Cow::Owned(record)
        }
        Cow::Borrowed(record) if contiguous => Cow::Borrowed(&record[key[0]..(key[0] + key.len())]),
        Cow::Borrowed(record) => Cow::Owned(key.iter().map(|&i| &record[i]).cloned().collect()),
    }
}

impl WriteHandle {
    crate fn clone_new_user(
        &self,
        r: &SingleReadHandle,
    ) -> Option<(SingleReadHandle, WriteHandle)> {
        if let WHandleVariant::Srmap(ref hand) = self.handle {
            let (uid, r_handle, w_handle) = hand.clone_new_user();
            // println!("CLONING NEW USER. uid: {}", uid);
            let r = r.clone_new_user(r_handle, uid);
            let w = WriteHandle {
                handle: WHandleVariant::Srmap(w_handle),
                partial: self.partial,
                cols: self.cols,
                key: self.key.clone(),
                contiguous: self.contiguous,
                mem_size: self.mem_size,
                uid,
            };
            return Some((r, w));
        }
        None
    }

    crate fn clone_new_user_partial(
        &self,
        r: &SingleReadHandle,
        trigger: Option<Arc<Fn(&[DataType], Option<usize>) -> bool + Send + Sync>>,
    ) -> Option<(SingleReadHandle, WriteHandle)> {
        if let WHandleVariant::Srmap(ref hand) = self.handle {
            let (uid, r_handle, w_handle) = hand.clone_new_user();
            // println!("CLONING NEW USER. uid: {}", uid);
            let r = r.clone_new_user_partial(r_handle, uid, trigger);
            let w = WriteHandle {
                handle: WHandleVariant::Srmap(w_handle),
                partial: self.partial,
                cols: self.cols,
                key: self.key.clone(),
                contiguous: self.contiguous,
                mem_size: self.mem_size,
                uid,
            };
            return Some((r, w));
        }
        None
    }

    crate fn clone_srmap(&self, r: &SingleReadHandle) -> Option<(SingleReadHandle, WriteHandle)> {
        if let WHandleVariant::Srmap(ref hand) = self.handle {
            let w_handle = hand.clone();
            if let RHandleVariant::Srmap(ref rhand) = r.handle {
                let w = WriteHandle {
                    handle: WHandleVariant::Srmap(w_handle),
                    partial: self.partial,
                    cols: self.cols,
                    key: self.key.clone(),
                    contiguous: self.contiguous,
                    mem_size: self.mem_size,
                    uid: self.uid,
                };
                return Some((r.clone_srmap(rhand.clone(), self.uid), w));
            }
        }
        None
    }

    crate fn mut_with_key<'a, K>(&'a mut self, key: K) -> MutWriteHandleEntry<'a>
    where
        K: Into<Key<'a>>,
    {
        MutWriteHandleEntry {
            handle: self,
            key: key.into(),
        }
    }

    crate fn with_key<'a, K>(&'a self, key: K) -> WriteHandleEntry<'a>
    where
        K: Into<Key<'a>>,
    {
        WriteHandleEntry {
            handle: self,
            key: key.into(),
        }
    }

    #[allow(dead_code)]
    fn mut_entry_from_record<'a, R>(&'a mut self, record: R) -> MutWriteHandleEntry<'a>
    where
        R: Into<Cow<'a, [DataType]>>,
    {
        let key = key_from_record(&self.key[..], self.contiguous, record);
        self.mut_with_key(key)
    }

    crate fn entry_from_record<'a, R>(&'a self, record: R) -> WriteHandleEntry<'a>
    where
        R: Into<Cow<'a, [DataType]>>,
    {
        let key = key_from_record(&self.key[..], self.contiguous, record);
        self.with_key(key)
    }

    crate fn swap(&mut self) {
        match self.handle {
            WHandleVariant::Srmap(ref mut hand) => hand.refresh(),
            WHandleVariant::Evmap(ref mut hand) => hand.refresh(),
        }
    }

    /// Add a new set of records to the backlog.
    ///
    /// These will be made visible to readers after the next call to `swap()`.
    crate fn add<I>(&mut self, rs: I, _id: Option<usize>)
    where
        I: IntoIterator<Item = Record>,
    {
        let mem_delta = match self.handle {
            WHandleVariant::Srmap(ref mut hand) => {
                hand.add(&self.key[..], self.cols, rs, Some(self.uid))
            }
            WHandleVariant::Evmap(ref mut hand) => hand.add(&self.key[..], self.cols, rs),
        };

        if mem_delta > 0 {
            self.mem_size += mem_delta as usize;
        } else if mem_delta < 0 {
            self.mem_size = self
                .mem_size
                .checked_sub(mem_delta.checked_abs().unwrap() as usize)
                .unwrap();
        }
    }

    crate fn is_partial(&self) -> bool {
        self.partial
    }

    /// Evict `count` randomly selected keys from state and return them along with the number of
    /// bytes that will be freed once the underlying `evmap` applies the operation.
    crate fn evict_random_key(&mut self, rng: &mut ThreadRng) -> u64 {
        if self.mem_size == 0 {
            return 0;
        }

        let mut bytes_to_be_freed = 0;
        let vs = match self.handle {
            WHandleVariant::Srmap(ref mut hand) => {
                if hand.is_empty() {
                    unreachable!("mem size is {}, but map is empty", self.mem_size);
                }

                hand.empty_at_index(rng.gen()).map(|vs| &vs[..])
            }
            WHandleVariant::Evmap(ref mut hand) => {
                if hand.is_empty() {
                    unreachable!("mem size is {}, but map is empty", self.mem_size);
                }

                hand.empty_at_index(rng.gen())
            }
        };

        if let Some(vs) = vs {
            let size: u64 = vs.iter().map(|r| r.deep_size_of() as u64).sum();
            bytes_to_be_freed += size;
            self.mem_size = self
                .mem_size
                .checked_sub(bytes_to_be_freed as usize)
                .unwrap();
        }

        bytes_to_be_freed
    }
<<<<<<< HEAD

    crate fn clear(&mut self) {
        if let WHandleVariant::Evmap(ref mut h) = self.handle {
            self.mem_size = 0;
            h.purge();
        } else {
            unimplemented!()
        }
    }
=======
>>>>>>> 3b3c8888
}

impl SizeOf for WriteHandle {
    fn size_of(&self) -> u64 {
        use std::mem::size_of;

        size_of::<Self>() as u64
    }

    fn deep_size_of(&self) -> u64 {
        self.mem_size as u64
    }
}

#[derive(Clone)]
enum RHandleVariant {
    Evmap(multir::Handle),
    Srmap(multir_sr::Handle),
}

/// Handle to get the state of a single shard of a reader.
#[derive(Clone)]
pub struct SingleReadHandle {
    handle: RHandleVariant,
    trigger: Option<Arc<Fn(&[DataType], Option<usize>) -> bool + Send + Sync>>,
    key: Vec<usize>,
    pub uid: usize,
}

impl SingleReadHandle {
    pub fn clone_new_user(&self, r: multir_sr::Handle, uid: usize) -> SingleReadHandle {
        SingleReadHandle {
            handle: RHandleVariant::Srmap(r),
            trigger: self.trigger.clone(),
            key: self.key.clone(),
            uid,
        }
    }

    pub fn clone_new_user_partial(
        &self,
        r: multir_sr::Handle,
        uid: usize,
        trigger: Option<Arc<Fn(&[DataType], Option<usize>) -> bool + Send + Sync>>,
    ) -> SingleReadHandle {
        SingleReadHandle {
            handle: RHandleVariant::Srmap(r),
            trigger,
            key: self.key.clone(),
            uid,
        }
    }

    pub fn clone_srmap(&self, r: multir_sr::Handle, uid: usize) -> SingleReadHandle {
        SingleReadHandle {
            handle: RHandleVariant::Srmap(r),
            trigger: self.trigger.clone(),
            key: self.key.clone(),
            uid,
        }
    }

    pub fn universe(&self) -> usize {
        self.uid
    }

    /// Trigger a replay of a missing key from a partially materialized view.
    pub fn trigger(&self, key: &[DataType], id: Option<usize>) -> bool {
        assert!(
            self.trigger.is_some(),
            "tried to trigger a replay for a fully materialized view"
        );

        // trigger a replay to populate
        (*self.trigger.as_ref().unwrap())(key, id)
    }

    /// Find all entries that matched the given conditions.
    ///
    /// Returned records are passed to `then` before being returned.
    ///
    /// Note that not all writes will be included with this read -- only those that have been
    /// swapped in by the writer.
    ///
    /// Holes in partially materialized state are returned as `Ok((None, _))`.
    pub fn try_find_and<F, T>(&self, key: &[DataType], mut then: F) -> Result<(Option<T>, i64), ()>
    where
        F: FnMut(&[Vec<DataType>]) -> T,
    {
        match self.handle {
            RHandleVariant::Srmap(ref hand) => hand.meta_get_and(key, &mut then),
            RHandleVariant::Evmap(ref hand) => hand.meta_get_and(key, &mut then),
        }
        .ok_or(())
        .map(|(mut records, meta)| {
            if records.is_none() && self.trigger.is_none() {
                records = Some(then(&[]));
            }
            (records, meta)
        })
    }

    pub fn len(&self) -> usize {
        match self.handle {
            RHandleVariant::Srmap(ref hand) => hand.len(),
            RHandleVariant::Evmap(ref hand) => hand.len(),
        }
    }

    pub fn is_empty(&self) -> bool {
        self.len() == 0
    }
}

#[cfg(test)]
mod tests {
    use super::*;

    #[test]
    fn store_works() {
        let a = vec![1.into(), "a".into()];

        let (r, mut w) = new(false, 2, &[0], 0);

        // initially, store is uninitialized
        assert_eq!(r.try_find_and(&a[0..1], |rs| rs.len()), Err(()));

        w.swap();

        // after first swap, it is empty, but ready
        assert_eq!(r.try_find_and(&a[0..1], |rs| rs.len()), Ok((Some(0), -1)));

        w.add(vec![Record::Positive(a.clone())], None);

        // it is empty even after an add (we haven't swapped yet)
        assert_eq!(r.try_find_and(&a[0..1], |rs| rs.len()), Ok((Some(0), -1)));

        w.swap();

        // but after the swap, the record is there!
        assert_eq!(r.try_find_and(&a[0..1], |rs| rs.len()).unwrap().0, Some(1));
        assert!(r
            .try_find_and(&a[0..1], |rs| rs
                .iter()
                .any(|r| r[0] == a[0] && r[1] == a[1]))
            .unwrap()
            .0
            .unwrap());
    }

    #[test]
    fn busybusybusy() {
        use std::thread;

        let n = 10000;
        let (r, mut w) = new(false, 1, &[0], 0);
        thread::spawn(move || {
            for i in 0..n {
                w.add(vec![Record::Positive(vec![i.into()])], None);
                w.swap();
            }
        });

        for i in 0..n {
            let i = &[i.into()];
            loop {
                match r.try_find_and(i, |rs| rs.len()) {
                    Ok((None, _)) => continue,
                    Ok((Some(1), _)) => break,
                    Ok((Some(i), _)) => assert_ne!(i, 1),
                    Err(()) => continue,
                }
            }
        }
    }

    #[test]
    fn minimal_query() {
        let a = vec![1.into(), "a".into()];
        let b = vec![1.into(), "b".into()];

        let (r, mut w) = new(false, 2, &[0], 0);
        w.add(vec![Record::Positive(a.clone())], None);
        w.swap();
        w.add(vec![Record::Positive(b.clone())], None);

        assert_eq!(r.try_find_and(&a[0..1], |rs| rs.len()).unwrap().0, Some(1));
        assert!(r
            .try_find_and(&a[0..1], |rs| rs
                .iter()
                .any(|r| r[0] == a[0] && r[1] == a[1]))
            .unwrap()
            .0
            .unwrap());
    }

    #[test]
    fn non_minimal_query() {
        let a = vec![1.into(), "a".into()];
        let b = vec![1.into(), "b".into()];
        let c = vec![1.into(), "c".into()];

        let (r, mut w) = new(false, 2, &[0], 0);
        w.add(vec![Record::Positive(a.clone())], None);
        w.add(vec![Record::Positive(b.clone())], None);
        w.swap();
        w.add(vec![Record::Positive(c.clone())], None);

        assert_eq!(r.try_find_and(&a[0..1], |rs| rs.len()).unwrap().0, Some(2));
        assert!(r
            .try_find_and(&a[0..1], |rs| rs
                .iter()
                .any(|r| r[0] == a[0] && r[1] == a[1]))
            .unwrap()
            .0
            .unwrap());
        assert!(r
            .try_find_and(&a[0..1], |rs| rs
                .iter()
                .any(|r| r[0] == b[0] && r[1] == b[1]))
            .unwrap()
            .0
            .unwrap());
    }

    #[test]
    fn absorb_negative_immediate() {
        let a = vec![1.into(), "a".into()];
        let b = vec![1.into(), "b".into()];

        let (r, mut w) = new(false, 2, &[0], 0);
        w.add(vec![Record::Positive(a.clone())], None);
        w.add(vec![Record::Positive(b.clone())], None);
        w.add(vec![Record::Negative(a.clone())], None);
        w.swap();

        assert_eq!(r.try_find_and(&a[0..1], |rs| rs.len()).unwrap().0, Some(1));
        assert!(r
            .try_find_and(&a[0..1], |rs| rs
                .iter()
                .any(|r| r[0] == b[0] && r[1] == b[1]))
            .unwrap()
            .0
            .unwrap());
    }

    #[test]
    fn srmap_works() {
        let a = vec![1.into(), "a".into()];
        let b = vec![1.into(), "b".into()];
        let a_rec = vec![Record::Positive(a.clone())];
        let b_rec = vec![Record::Positive(b.clone())];

        let (r1, mut w1) = new(true, 2, &[0], 0);
        let (r2, mut w2) = w1.clone_new_user(&r1).unwrap();
        let (r3, mut w3) = w1.clone_new_user(&r1).unwrap();

        w1.add(a_rec.clone(), None);
        w2.add(a_rec.clone(), None);
        w2.add(b_rec.clone(), None);
        w3.add(a_rec.clone(), None);

        r1.try_find_and(&a[0..1], |rs| println!("Rs: {:?}", rs.clone()))
            .unwrap();
        r2.try_find_and(&a[0..1], |rs| println!("Rs: {:?}", rs.clone()))
            .unwrap();
        r3.try_find_and(&a[0..1], |rs| println!("Rs: {:?}", rs.clone()))
            .unwrap();
        r3.try_find_and(&b[0..1], |rs| println!("Rs: {:?}", rs.clone()))
            .unwrap();
        r2.try_find_and(&b[0..1], |rs| println!("Rs: {:?}", rs.clone()))
            .unwrap();

        // assert_eq!(r3.try_find_and(&a[0..1], |rs| rs.len()).unwrap().0, Some(1));
        // assert_eq!(r2.try_find_and(&a[0..1], |rs| rs.len()).unwrap().0, Some(1));
        // assert_eq!(r2.try_find_and(&b[0..1], |rs| rs.len()).unwrap().0, Some(1));
        // assert_eq!(r3.try_find_and(&b[0..1], |rs| rs.len()).unwrap().0, Some(0));
    }

    #[test]
    fn absorb_negative_later() {
        let a = vec![1.into(), "a".into()];
        let b = vec![1.into(), "b".into()];

        let (r, mut w) = new(false, 2, &[0], 0);
        w.add(vec![Record::Positive(a.clone())], None);
        w.add(vec![Record::Positive(b.clone())], None);
        w.swap();
        w.add(vec![Record::Negative(a.clone())], None);
        w.swap();

        assert_eq!(r.try_find_and(&a[0..1], |rs| rs.len()).unwrap().0, Some(1));
        assert!(r
            .try_find_and(&a[0..1], |rs| rs
                .iter()
                .any(|r| r[0] == b[0] && r[1] == b[1]))
            .unwrap()
            .0
            .unwrap());
    }

    #[test]
    fn absorb_multi() {
        let a = vec![1.into(), "a".into()];
        let b = vec![1.into(), "b".into()];
        let c = vec![1.into(), "c".into()];

        let (r, mut w) = new(false, 2, &[0], 0);
        w.add(
            vec![Record::Positive(a.clone()), Record::Positive(b.clone())],
            None,
        );
        w.swap();

        assert_eq!(r.try_find_and(&a[0..1], |rs| rs.len()).unwrap().0, Some(2));
        assert!(r
            .try_find_and(&a[0..1], |rs| rs
                .iter()
                .any(|r| r[0] == a[0] && r[1] == a[1]))
            .unwrap()
            .0
            .unwrap());
        assert!(r
            .try_find_and(&a[0..1], |rs| rs
                .iter()
                .any(|r| r[0] == b[0] && r[1] == b[1]))
            .unwrap()
            .0
            .unwrap());

        w.add(
            vec![
                Record::Negative(a.clone()),
                Record::Positive(c.clone()),
                Record::Negative(c.clone()),
            ],
            None,
        );
        w.swap();

        assert_eq!(r.try_find_and(&a[0..1], |rs| rs.len()).unwrap().0, Some(1));
        assert!(r
            .try_find_and(&a[0..1], |rs| rs
                .iter()
                .any(|r| r[0] == b[0] && r[1] == b[1]))
            .unwrap()
            .0
            .unwrap());
    }
}<|MERGE_RESOLUTION|>--- conflicted
+++ resolved
@@ -438,18 +438,6 @@
 
         bytes_to_be_freed
     }
-<<<<<<< HEAD
-
-    crate fn clear(&mut self) {
-        if let WHandleVariant::Evmap(ref mut h) = self.handle {
-            self.mem_size = 0;
-            h.purge();
-        } else {
-            unimplemented!()
-        }
-    }
-=======
->>>>>>> 3b3c8888
 }
 
 impl SizeOf for WriteHandle {
