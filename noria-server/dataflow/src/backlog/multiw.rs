use super::{key_to_double, key_to_single, Key};
use crate::prelude::*;
use evmap;
<<<<<<< HEAD
use prelude::*;
=======
use fnv::FnvBuildHasher;
>>>>>>> 4e4eedd8

pub(super) enum Handle {
    Single(evmap::WriteHandle<DataType, Vec<DataType>, i64>),
    Double(evmap::WriteHandle<(DataType, DataType), Vec<DataType>, i64>),
    Many(evmap::WriteHandle<Vec<DataType>, Vec<DataType>, i64>),
}

impl Handle {
    pub fn is_empty(&self) -> bool {
        match *self {
            Handle::Single(ref h) => h.is_empty(),
            Handle::Double(ref h) => h.is_empty(),
            Handle::Many(ref h) => h.is_empty(),
        }
    }

    pub fn clear(&mut self, k: Key) {
        match *self {
            Handle::Single(ref mut h) => {
                h.clear(key_to_single(k).into_owned());
            }
            Handle::Double(ref mut h) => {
                h.clear(key_to_double(k).into_owned());
            }
            Handle::Many(ref mut h) => {
                h.clear(k.into_owned());
            }
        }
    }

    pub fn empty(&mut self, k: Key) {
        match *self {
            Handle::Single(ref mut h) => {
                h.empty(key_to_single(k).into_owned());
            }
            Handle::Double(ref mut h) => {
                h.empty(key_to_double(k).into_owned());
            }
            Handle::Many(ref mut h) => {
                h.empty(k.into_owned());
            }
        }
    }

    // TODO(jonathangb): Fix `empty_at_index`, which is not defined in a btree-map.
    /// Evict `count` randomly selected keys from state and return them along with the number of
    /// bytes freed.
    // pub fn empty_at_index(&mut self, index: usize) -> Option<&[Vec<DataType>]> {
    //     match *self {
    //         Handle::Single(ref mut h) => h.empty_at_index(index).map(|r| r.1),
    //         Handle::Double(ref mut h) => h.empty_at_index(index).map(|r| r.1),
    //         Handle::Many(ref mut h) => h.empty_at_index(index).map(|r| r.1),
    //     }
    // }

    pub fn refresh(&mut self) {
        match *self {
            Handle::Single(ref mut h) => {
                h.refresh();
            }
            Handle::Double(ref mut h) => {
                h.refresh();
            }
            Handle::Many(ref mut h) => {
                h.refresh();
            }
        }
    }

    pub fn meta_get_and<F, T>(&self, key: Key, then: F) -> Option<(Option<T>, i64)>
    where
        F: FnOnce(&[Vec<DataType>]) -> T,
    {
        match *self {
            Handle::Single(ref h) => {
                assert_eq!(key.len(), 1);
                h.meta_get_and(&key[0], then)
            }
            Handle::Double(ref h) => {
                assert_eq!(key.len(), 2);
                // we want to transmute &[T; 2] to &(T, T), but that's not actually safe
                // we're not guaranteed that they have the same memory layout
                // we *could* just clone DataType, but that would mean dealing with string refcounts
                // so instead, we play a trick where we memcopy onto the stack and then forget!
                //
                // h/t https://gist.github.com/mitsuhiko/f6478a0dd1ef174b33c63d905babc89a
                use std::mem;
                use std::ptr;
                unsafe {
                    let mut stack_key: (mem::MaybeUninit<DataType>, mem::MaybeUninit<DataType>) =
                        (mem::MaybeUninit::uninit(), mem::MaybeUninit::uninit());
                    ptr::copy_nonoverlapping(
                        &key[0] as *const DataType,
                        stack_key.0.as_mut_ptr(),
                        1,
                    );
                    ptr::copy_nonoverlapping(
                        &key[1] as *const DataType,
                        stack_key.1.as_mut_ptr(),
                        1,
                    );
                    let stack_key = mem::transmute::<_, &(DataType, DataType)>(&stack_key);
                    let v = h.meta_get_and(&stack_key, then);
                    v
                }
            }
            Handle::Many(ref h) => h.meta_get_and(&key[..], then),
        }
    }

    pub fn add<I>(&mut self, key: &[usize], cols: usize, rs: I) -> isize
    where
        I: IntoIterator<Item = Record>,
    {
        let mut memory_delta = 0isize;
        match *self {
            Handle::Single(ref mut h) => {
                assert_eq!(key.len(), 1);
                for r in rs {
                    debug_assert!(r.len() >= cols);
                    match r {
                        Record::Positive(r) => {
                            memory_delta += r.deep_size_of() as isize;
                            h.insert(r[key[0]].clone(), r);
                        }
                        Record::Negative(r) => {
                            // TODO: evmap will remove the empty vec for a key if we remove the
                            // last record. this means that future lookups will fail, and cause a
                            // replay, which will produce an empty result. this will work, but is
                            // somewhat inefficient.
                            memory_delta -= r.deep_size_of() as isize;
                            h.remove(r[key[0]].clone(), r);
                        }
                    }
                }
            }
            Handle::Double(ref mut h) => {
                assert_eq!(key.len(), 2);
                for r in rs {
                    debug_assert!(r.len() >= cols);
                    match r {
                        Record::Positive(r) => {
                            memory_delta += r.deep_size_of() as isize;
                            h.insert((r[key[0]].clone(), r[key[1]].clone()), r);
                        }
                        Record::Negative(r) => {
                            memory_delta -= r.deep_size_of() as isize;
                            h.remove((r[key[0]].clone(), r[key[1]].clone()), r);
                        }
                    }
                }
            }
            Handle::Many(ref mut h) => {
                for r in rs {
                    debug_assert!(r.len() >= cols);
                    let key = key.iter().map(|&k| &r[k]).cloned().collect();
                    match r {
                        Record::Positive(r) => {
                            memory_delta += r.deep_size_of() as isize;
                            h.insert(key, r);
                        }
                        Record::Negative(r) => {
                            memory_delta -= r.deep_size_of() as isize;
                            h.remove(key, r);
                        }
                    }
                }
            }
        }
        memory_delta
    }
}<|MERGE_RESOLUTION|>--- conflicted
+++ resolved
@@ -1,11 +1,7 @@
 use super::{key_to_double, key_to_single, Key};
 use crate::prelude::*;
 use evmap;
-<<<<<<< HEAD
-use prelude::*;
-=======
 use fnv::FnvBuildHasher;
->>>>>>> 4e4eedd8
 
 pub(super) enum Handle {
     Single(evmap::WriteHandle<DataType, Vec<DataType>, i64>),
