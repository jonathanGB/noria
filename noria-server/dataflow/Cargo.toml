[package]
name = "dataflow"
version = "0.3.0"
authors = ["The Noria developers <noria@pdos.csail.mit.edu>"]
publish = false
edition = "2018"

[target.'cfg(not(target_env="msvc"))'.dependencies]
jemallocator = "0.3"

[dependencies]
bincode = "1.0.0"
<<<<<<< HEAD
evmap = { git = "https://github.com/jonathangb/rust-evmap", branch = "btree-map" }
=======
evmap = { version = "7.1.2", features = ["indexed"] }
>>>>>>> 4e4eedd8
fnv = "1.0.5"
futures-util-preview = "=0.3.0-alpha.19"
itertools = "0.8"
nom-sql = "0.0.9"
indexmap = "1.1.0"
rand = "0.7"
regex = "1"
serde_derive = "1.0.8"
serde_json = "1.0.2"
slog = "2.4.0"
stream-cancel = "=0.5.0-alpha.4"
tokio = "=0.2.0-alpha.6"
vec_map = { version = "0.8.0", features = ["eders"] }
tempfile = "3.0.2"
<<<<<<< HEAD
jemallocator = "0.3"
unbounded-interval-tree = "0.2"
=======
>>>>>>> 4e4eedd8

# need features
backtrace = { version = "0.3.2", features = ["serialize-serde"] }
petgraph = { version = "0.4.11", features = ["serde-1"] }
serde = { version = "1.0.8", features = ["rc"] }
timekeeper = { version = "0.3.2", default-features = false }
rocksdb = {version = "0.12.2", default-features = false, features = ["lz4"] }

# local deps
common = { path = "../common" }
noria = { path = "../../noria" }<|MERGE_RESOLUTION|>--- conflicted
+++ resolved
@@ -10,11 +10,7 @@
 
 [dependencies]
 bincode = "1.0.0"
-<<<<<<< HEAD
-evmap = { git = "https://github.com/jonathangb/rust-evmap", branch = "btree-map" }
-=======
-evmap = { version = "7.1.2", features = ["indexed"] }
->>>>>>> 4e4eedd8
+evmap = { git = "https://github.com/jonathangb/rust-evmap", branch = "btree-map"}
 fnv = "1.0.5"
 futures-util-preview = "=0.3.0-alpha.19"
 itertools = "0.8"
@@ -29,11 +25,6 @@
 tokio = "=0.2.0-alpha.6"
 vec_map = { version = "0.8.0", features = ["eders"] }
 tempfile = "3.0.2"
-<<<<<<< HEAD
-jemallocator = "0.3"
-unbounded-interval-tree = "0.2"
-=======
->>>>>>> 4e4eedd8
 
 # need features
 backtrace = { version = "0.3.2", features = ["serialize-serde"] }
